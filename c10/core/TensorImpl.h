--- conflicted
+++ resolved
@@ -39,11 +39,7 @@
 namespace at {
 class Tensor;
 class TensorBase;
-<<<<<<< HEAD
-}
-=======
 } // namespace at
->>>>>>> 88fff220
 
 namespace c10 {
 class Scalar;
