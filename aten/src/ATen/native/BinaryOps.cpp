--- conflicted
+++ resolved
@@ -214,23 +214,14 @@
     return div_floor_out(self, other, result);
   }
 
-<<<<<<< HEAD
-  AT_ERROR("div expected rounding_mode to be one of 'true', 'trunc', or 'floor' "
-           "but found '", rounding_mode, "'");
-=======
   TORCH_CHECK(false,
       "div expected rounding_mode to be one of 'true', 'trunc', or 'floor' "
       "but found '", rounding_mode, "'");
->>>>>>> 9faa29f0
 }
 
 Tensor div(const Tensor& self, const Tensor& other, std::string rounding_mode) {
   Tensor result;
   native::div_out(self, other, std::move(rounding_mode), result);
-<<<<<<< HEAD
-  TORCH_INTERNAL_ASSERT(result.defined());
-=======
->>>>>>> 9faa29f0
   return result;
 }
 
@@ -326,11 +317,7 @@
 }
 
 Tensor& floor_divide_out(Tensor& result, const Tensor& self, const Tensor& other) {
-<<<<<<< HEAD
-  // FIXME: Not actually doing floor division
-=======
   // FIXME: Not actually doing floor division (#43874)
->>>>>>> 9faa29f0
   return div_trunc_out(self, other, result);
 }
 
