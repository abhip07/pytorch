--- conflicted
+++ resolved
@@ -2,13 +2,9 @@
 #include <ATen/NativeFunctions.h>
 #include <ATen/TensorMeta.h>
 #include <ATen/TensorUtils.h>
-<<<<<<< HEAD
+
 #include <ATen/Parallel.h>
-#include <ATen/core/grad_mode.h>
-=======
-
 #include <ATen/core/Tensor.h>
->>>>>>> c4196bee
 #include <ATen/native/CPUBlas.h>
 #include <ATen/native/im2col.h>
 #include <ATen/native/ConvUtils.h>
@@ -17,37 +13,7 @@
 #include <c10/util/irange.h>
 
 namespace at {
-<<<<<<< HEAD
-namespace native {
-
 namespace {
-
-static inline void slow_conv_transpose2d_param_check(
-    IntArrayRef kernel_size,
-    IntArrayRef stride,
-    IntArrayRef padding,
-    IntArrayRef output_padding,
-    IntArrayRef dilation) {
-  TORCH_CHECK(
-      kernel_size.size() == 2,
-      "Expect kernel_size size of 2, but got ", kernel_size.size());
-  TORCH_CHECK(
-      dilation.size() == 2,
-      "Expect dilation size of 2, but got ", dilation.size());
-  TORCH_CHECK(
-      padding.size() == 2,
-      "Expect padding size of 2, but got ", padding.size());
-  TORCH_CHECK(
-      stride.size() == 2,
-      "Expect stride size of 2, but got ", stride.size());
-  TORCH_CHECK(
-      output_padding.size() == 2,
-      "Expect stride size of 2, but got ", output_padding.size());
-}
-
-=======
-namespace {
->>>>>>> c4196bee
 static inline void slow_conv_transpose2d_shape_check(
     const Tensor& input,
     const Tensor& grad_output,
@@ -168,9 +134,96 @@
 }
 } // namespace
 
-<<<<<<< HEAD
+namespace meta {
+TORCH_META_FUNC(slow_conv_transpose2d)
+(const Tensor& input,
+ const Tensor& weight,
+ IntArrayRef kernel_size,
+ OptionalTensorRef bias_opt,
+ IntArrayRef stride,
+ IntArrayRef padding,
+ IntArrayRef output_padding,
+ IntArrayRef dilation) {
+  TORCH_CHECK(
+      kernel_size.size() == 2,
+      "It is expected kernel_size equals to 2, but got size ",
+      kernel_size.size());
+
+  TORCH_CHECK(
+      dilation.size() == 2,
+      "It is expected dilation equals to 2, but got size ",
+      dilation.size());
+
+  TORCH_CHECK(
+      padding.size() == 2,
+      "It is expected padding equals to 2, but got size ",
+      padding.size());
+
+  TORCH_CHECK(
+      stride.size() == 2,
+      "It is expected stride equals to 2, but got size ",
+      stride.size());
+
+  TORCH_CHECK(
+      output_padding.size() == 2,
+      "It is expected stride equals to 2, but got size ",
+      output_padding.size());
+
+  int64_t kernel_height = kernel_size[0];
+  int64_t kernel_width = kernel_size[1];
+  int64_t dilation_height = dilation[0];
+  int64_t dilation_width = dilation[1];
+  int64_t pad_height = padding[0];
+  int64_t pad_width = padding[1];
+  int64_t stride_height = stride[0];
+  int64_t stride_width = stride[1];
+  int64_t output_padding_height = output_padding[0];
+  int64_t output_padding_width = output_padding[1];
+
+  slow_conv_transpose2d_shape_check(
+      input,
+      Tensor(),
+      weight,
+      bias_opt.getTensorRef(),
+      kernel_height,
+      kernel_width,
+      stride_height,
+      stride_width,
+      pad_height,
+      pad_width,
+      output_padding_height,
+      output_padding_width,
+      dilation_height,
+      dilation_width,
+      false);
+
+  // Sizes
+  int64_t n_output_plane = weight.size(1);
+  int64_t input_height = input.size(-2);
+  int64_t input_width = input.size(-1);
+  int64_t output_height = (input_height - 1) * stride_height - 2 * pad_height +
+      (dilation_height * (kernel_height - 1) + 1) + output_padding_height;
+  int64_t output_width = (input_width - 1) * stride_width - 2 * pad_width +
+      (dilation_width * (kernel_width - 1) + 1) + output_padding_width;
+
+  const auto memory_format = input.suggest_memory_format();
+
+  // Resize output
+  if (input.ndimension() == 3) {
+    set_output(0, {n_output_plane, output_height, output_width}, input.options());
+  } else {
+    int64_t batch_size = input.size(0);
+    set_output(0, {batch_size, n_output_plane, output_height, output_width}, input.options().memory_format(memory_format));
+  }
+}
+} // namespace meta
+
+namespace native {
+
+namespace {
+
 void slow_conv_transposed2d_channels_last(
-    Tensor& output,
+    const Tensor& output,
     const Tensor& input,
     const Tensor& weight,
     const Tensor& bias,
@@ -178,7 +231,7 @@
     int64_t stride_height, int64_t stride_width,
     int64_t pad_height, int64_t pad_width,
     int64_t dilation_height, int64_t dilation_width,
-    Tensor& columns,
+    const Tensor& columns,
     bool skip_col2im) {
   int64_t batch_size = input.size(0);
   int64_t n_input_plane = weight.size(0);
@@ -245,7 +298,7 @@
 }
 
 void slow_conv_transpose2d_out_cpu_template(
-    Tensor& output,
+    const Tensor& output,
     const Tensor& input_,
     const Tensor& weight_,
     IntArrayRef kernel_size,
@@ -254,53 +307,10 @@
     IntArrayRef padding,
     IntArrayRef output_padding,
     IntArrayRef dilation,
-    Tensor& columns_) {
+    const Tensor& columns) {
   bool use_channels_last = input_.suggest_memory_format() == at::MemoryFormat::ChannelsLast ||
       weight_.suggest_memory_format() == at::MemoryFormat::ChannelsLast;
   auto memory_format = use_channels_last ? at::MemoryFormat::ChannelsLast : at::MemoryFormat::Contiguous;
-
-  slow_conv_transpose2d_param_check(
-      kernel_size,
-      stride,
-      padding,
-      output_padding,
-      dilation);
-=======
-namespace meta {
-TORCH_META_FUNC(slow_conv_transpose2d)
-(const Tensor& input,
- const Tensor& weight,
- IntArrayRef kernel_size,
- OptionalTensorRef bias_opt,
- IntArrayRef stride,
- IntArrayRef padding,
- IntArrayRef output_padding,
- IntArrayRef dilation) {
-  TORCH_CHECK(
-      kernel_size.size() == 2,
-      "It is expected kernel_size equals to 2, but got size ",
-      kernel_size.size());
-
-  TORCH_CHECK(
-      dilation.size() == 2,
-      "It is expected dilation equals to 2, but got size ",
-      dilation.size());
-
-  TORCH_CHECK(
-      padding.size() == 2,
-      "It is expected padding equals to 2, but got size ",
-      padding.size());
-
-  TORCH_CHECK(
-      stride.size() == 2,
-      "It is expected stride equals to 2, but got size ",
-      stride.size());
-
-  TORCH_CHECK(
-      output_padding.size() == 2,
-      "It is expected stride equals to 2, but got size ",
-      output_padding.size());
->>>>>>> c4196bee
 
   int64_t kernel_height = kernel_size[0];
   int64_t kernel_width = kernel_size[1];
@@ -313,109 +323,19 @@
   int64_t output_padding_height = output_padding[0];
   int64_t output_padding_width = output_padding[1];
 
-  slow_conv_transpose2d_shape_check(
-      input,
-      Tensor(),
-      weight,
-      bias_opt.getTensorRef(),
-      kernel_height,
-      kernel_width,
-      stride_height,
-      stride_width,
-      pad_height,
-      pad_width,
-      output_padding_height,
-      output_padding_width,
-      dilation_height,
-      dilation_width,
-      false);
-
-<<<<<<< HEAD
   Tensor input = input_.contiguous(memory_format);
   Tensor weight = weight_.contiguous(memory_format);
-=======
-  int n_output_plane = weight.size(1);
-
-  Tensor input_ = input.contiguous();
-
-  if (input_.dim() == 3) {
-    input_.resize_({1, input_.size(0), input_.size(1), input_.size(2)});
-  }
-
-  int64_t input_height = input_.size(2);
-  int64_t input_width = input_.size(3);
-  int64_t output_height = (input_height - 1) * stride_height - 2 * pad_height +
-      (dilation_height * (kernel_height - 1) + 1) + output_padding_height;
-  int64_t output_width = (input_width - 1) * stride_width - 2 * pad_width +
-      (dilation_width * (kernel_width - 1) + 1) + output_padding_width;
-
-  // Batch size + input planes
-  int64_t batch_size = input_.size(0);
-
-  // Resize output
-  TensorOptions options(input.options());
-  set_output(
-      {batch_size, n_output_plane, output_height, output_width},
-      options.memory_format(LEGACY_CONTIGUOUS_MEMORY_FORMAT));
-}
-} // namespace meta
-
-namespace native {
-
-template<typename scalar_t>
-void gemv(char trans, int64_t m, int64_t n, scalar_t alpha, scalar_t *a, int64_t lda, scalar_t *x, int64_t incx, scalar_t beta, scalar_t *y, int64_t incy);
-
-namespace {
-void slow_conv_transpose2d_out_cpu_template(
-    const Tensor& output,
-    const Tensor& input,
-    const Tensor& weight,
-    IntArrayRef kernel_size,
-    const Tensor& bias,
-    IntArrayRef stride,
-    IntArrayRef padding,
-    IntArrayRef output_padding,
-    IntArrayRef dilation,
-    const Tensor& columns,
-    const Tensor& ones) {
-  int64_t kernel_height = kernel_size[0];
-  int64_t kernel_width = kernel_size[1];
-  int64_t dilation_height = dilation[0];
-  int64_t dilation_width = dilation[1];
-  int64_t pad_height = padding[0];
-  int64_t pad_width = padding[1];
-  int64_t stride_height = stride[0];
-  int64_t stride_width = stride[1];
-  int64_t output_padding_height = output_padding[0];
-  int64_t output_padding_width = output_padding[1];
-
-  int n_input_plane = weight.size(0);
-  int n_output_plane = weight.size(1);
-
-  Tensor input_ = input.contiguous();
-  Tensor weight_ = weight.contiguous();
->>>>>>> c4196bee
-
-  Tensor columns = columns_;
+  Tensor bias = bias_.contiguous();
+
   TORCH_CHECK(columns.is_contiguous(), "columns needs to be contiguous");
 
-<<<<<<< HEAD
-=======
-  Tensor bias_ = Tensor();
-
-  if (bias.defined()) {
-    bias_ = bias.contiguous();
-    TORCH_CHECK(ones.is_contiguous(), "ones needs to be contiguous");
-  }
-
->>>>>>> c4196bee
   bool is_batch = false;
   if (input_.dim() == 3) {
     // Force batch
     is_batch = true;
-  }
-
-<<<<<<< HEAD
+    input.resize_({1, input.size(0), input.size(1), input.size(2)});
+  }
+
   auto output_sizes = conv_input_size(
       input.sizes(), weight.sizes(), padding, output_padding, stride, dilation, /*groups*/ 1);
 
@@ -426,9 +346,6 @@
   int64_t output_width = output_sizes[3];
   int64_t n_input_plane = weight.size(0);
   int64_t n_output_plane = weight.size(1);
-
-  // Resize output
-  output.resize_(output_sizes, memory_format);
 
   bool skip_col2im = skip_transforming(kernel_size, stride, padding, output_padding, dilation);
 
@@ -446,27 +363,15 @@
       skip_col2im);
     return;
   }
-=======
-  int64_t input_height = input_.size(2);
-  int64_t input_width = input_.size(3);
-  int64_t output_height = (input_height - 1) * stride_height - 2 * pad_height +
-      (dilation_height * (kernel_height - 1) + 1) + output_padding_height;
-  int64_t output_width = (input_width - 1) * stride_width - 2 * pad_width +
-      (dilation_width * (kernel_width - 1) + 1) + output_padding_width;
-
-  // Batch size + input planes
-  int64_t batch_size = input_.size(0);
->>>>>>> c4196bee
 
   // Resize temporary columns
   columns.resize_({batch_size, n_output_plane * kernel_width * kernel_height,
                    input_height * input_width});
-<<<<<<< HEAD
 
   // Parallel for each elt in batch
   at::parallel_for(0, batch_size, 0, [&](int64_t begin, int64_t end) {
     NoGradGuard no_grad;
-    AutoNonVariableTypeMode non_variable_type_mode;
+    AutoDispatchBelowADInplaceOrView non_variable_type_mode;
     for (int elt = begin; elt < end; elt++) {
       Tensor input_n = input.select(0, elt);
       Tensor output_n = output.select(0, elt);
@@ -496,105 +401,6 @@
             0,
             skip_col2im ? output_n.data_ptr<scalar_t>() : columns_n.data_ptr<scalar_t>(),
             n);
-=======
-  columns.zero_();
-
-  // Define a buffer of ones, for bias accumulation
-  // Note: this buffer can be shared with other modules, it only ever gets
-  // increased, and always contains ones.
-  if (ones.dim() != 2 ||
-      ones.size(0) * ones.size(1) < output_height * output_width) {
-    // Resize plane and fill with ones...
-    ones.resize_({output_height, output_width});
-    ones.fill_(1);
-  }
-
-  AT_DISPATCH_FLOATING_TYPES_AND(at::ScalarType::Long,
-      input.scalar_type(), "slow_conv_transpose2d_out_cpu", [&] {
-        // For each elt in batch, do:
-        for (const auto elt : c10::irange(batch_size)) {
-          // Helpers
-          Tensor input_n;
-          Tensor output_n;
-
-          // Matrix mulitply per output:
-          input_n = input_.select(0, elt);
-          output_n = output.select(0, elt);
-
-          // M,N,K are dims of matrix A and B
-          // (see http://docs.nvidia.com/cuda/cublas/#cublas-lt-t-gt-gemm)
-          int64_t m = weight_.size(1) * weight_.size(2) * weight_.size(3);
-          int64_t n = columns.size(1);
-          int64_t k = weight_.size(0);
-
-          // Do GEMM (note: this is a bit confusing because gemm assumes
-          // column-major matrices)
-          cpublas::gemm(
-              cpublas::NoTranspose,
-              cpublas::Transpose,
-              n,
-              m,
-              k,
-              1,
-              input_n.data_ptr<scalar_t>(),
-              n,
-              weight_.data_ptr<scalar_t>(),
-              m,
-              0,
-              columns.data_ptr<scalar_t>(),
-              n);
-
-          // Unpack columns back into input:
-          col2im<scalar_t>(
-              columns.data_ptr<scalar_t>(),
-              n_output_plane,
-              output_height,
-              output_width,
-              input_height,
-              input_width,
-              kernel_height,
-              kernel_width,
-              pad_height,
-              pad_width,
-              stride_height,
-              stride_width,
-              dilation_height,
-              dilation_width,
-              output_n.data_ptr<scalar_t>());
-
-          // Do Bias after:
-          // M,N,K are dims of matrix A and B
-          // (see http://docs.nvidia.com/cuda/cublas/#cublas-lt-t-gt-gemm)
-          int64_t m_ = n_output_plane;
-          int64_t n_ = output_height * output_width;
-          int64_t k_ = 1;
-
-          // Do GEMM (note: this is a bit confusing because gemm assumes
-          // column-major matrices)
-          if (bias.defined()) {
-            cpublas::gemm(
-                cpublas::Transpose,
-                cpublas::NoTranspose,
-                n_,
-                m_,
-                k_,
-                1,
-                ones.data_ptr<scalar_t>(),
-                k_,
-                bias_.data_ptr<scalar_t>(),
-                k_,
-                1,
-                output_n.data_ptr<scalar_t>(),
-                n_);
-          }
-        }
-
-        // Resize output
-        if (is_batch) {
-          output.resize_({n_output_plane, output_height, output_width});
-          input_.resize_({n_input_plane, input_height, input_width});
-        }
->>>>>>> c4196bee
       });
 
       if (skip_col2im) {
@@ -704,15 +510,8 @@
     IntArrayRef output_padding,
     IntArrayRef dilation) {
   bool use_channels_last = input_.suggest_memory_format() == at::MemoryFormat::ChannelsLast ||
-      weight_.suggest_memory_format() == at::MemoryFormat::ChannelsLast;
+    weight_.suggest_memory_format() == at::MemoryFormat::ChannelsLast;
   auto memory_format = use_channels_last ? at::MemoryFormat::ChannelsLast : at::MemoryFormat::Contiguous;
-
-  slow_conv_transpose2d_param_check(
-      kernel_size,
-      stride,
-      padding,
-      output_padding,
-      dilation);
 
   int64_t kernel_height = kernel_size[0];
   int64_t kernel_width = kernel_size[1];
@@ -792,7 +591,7 @@
   // Parallel for each elt in batch
   at::parallel_for(0, batch_size, 0, [&](int64_t begin, int64_t end) {
     NoGradGuard no_grad;
-    AutoNonVariableTypeMode non_variable_type_mode;
+    AutoDispatchBelowADInplaceOrView non_variable_type_mode;
     for (int64_t elt = begin; elt < end; elt++) {
       Tensor grad_input_n = grad_input.select(0, elt);
       Tensor grad_output_n = grad_output.select(0, elt);
@@ -930,13 +729,6 @@
   bool use_channels_last = input_.suggest_memory_format() == at::MemoryFormat::ChannelsLast;
   auto memory_format = use_channels_last ? at::MemoryFormat::ChannelsLast : at::MemoryFormat::Contiguous;
 
-  slow_conv_transpose2d_param_check(
-      kernel_size,
-      stride,
-      padding,
-      output_padding,
-      dilation);
-
   int64_t kernel_height = kernel_size[0];
   int64_t kernel_width = kernel_size[1];
   int64_t dilation_height = dilation[0];
@@ -1074,65 +866,17 @@
 
 } // namespace
 
-<<<<<<< HEAD
-Tensor& slow_conv_transpose2d_out_cpu(const Tensor& input,
+TORCH_IMPL_FUNC(slow_conv_transpose2d_structured_cpu) (
+    const Tensor& input,
     const Tensor& weight,
-    IntArrayRef kernel_size, const c10::optional<Tensor>& bias_opt,
+    IntArrayRef kernel_size,
+    OptionalTensorRef bias_opt,
     IntArrayRef stride,
     IntArrayRef padding,
     IntArrayRef output_padding,
     IntArrayRef dilation,
-    Tensor& output) {
-  // See [Note: hacky wrapper removal for optional tensor]
-  c10::MaybeOwned<Tensor> bias_maybe_owned = at::borrow_from_optional_tensor(bias_opt);
-  const Tensor& bias = *bias_maybe_owned;
-
-  Tensor columns = at::empty({0}, input.options());
-=======
-TORCH_IMPL_FUNC(slow_conv_transpose2d_structured_cpu)
-(const Tensor& input,
- const Tensor& weight,
- IntArrayRef kernel_size,
- OptionalTensorRef bias_opt,
- IntArrayRef stride,
- IntArrayRef padding,
- IntArrayRef output_padding,
- IntArrayRef dilation,
- const Tensor& output){
+    const Tensor& output){
   const Tensor& bias = bias_opt.getTensorRef();
-  Tensor columns = at::empty_like(input, LEGACY_CONTIGUOUS_MEMORY_FORMAT);
-  Tensor ones = at::empty_like(input, LEGACY_CONTIGUOUS_MEMORY_FORMAT);
->>>>>>> c4196bee
-
-  slow_conv_transpose2d_out_cpu_template(
-      output,
-      input,
-      weight,
-      kernel_size,
-      bias,
-      stride,
-      padding,
-      output_padding,
-      dilation,
-<<<<<<< HEAD
-      columns);
-
-  return output;
-}
-
-Tensor slow_conv_transpose2d_cpu(
-    const Tensor& input,
-    const Tensor& weight,
-    IntArrayRef kernel_size, const c10::optional<Tensor>& bias_opt,
-    IntArrayRef stride,
-    IntArrayRef padding,
-    IntArrayRef output_padding,
-    IntArrayRef dilation) {
-  // See [Note: hacky wrapper removal for optional tensor]
-  c10::MaybeOwned<Tensor> bias_maybe_owned = at::borrow_from_optional_tensor(bias_opt);
-  const Tensor& bias = *bias_maybe_owned;
-
-  Tensor output = at::empty({0}, input.options());
   Tensor columns = at::empty({0}, input.options());
 
   slow_conv_transpose2d_out_cpu_template(
@@ -1146,14 +890,7 @@
       output_padding,
       dilation,
       columns);
-
-  return output;
 }
-=======
-      columns,
-      ones);
- }
->>>>>>> c4196bee
 
 std::tuple<Tensor&, Tensor&, Tensor&> slow_conv_transpose2d_backward_out_cpu(const Tensor& grad_output,
     const Tensor& input,
