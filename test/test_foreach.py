import torch
from torch.testing._internal.common_utils import TestCase, run_tests
from torch.testing._internal.common_device_type import instantiate_device_type_tests, dtypes

class TestForeach(TestCase):
    bin_ops = [
        torch._foreach_add, 
        torch._foreach_add_,
        torch._foreach_sub,
        torch._foreach_sub_,
        torch._foreach_mul, 
        torch._foreach_mul_, 
        torch._foreach_div, 
        torch._foreach_div_,
        ]

    @dtypes(*torch.testing.get_all_dtypes())
    def test_int_scalar(self, device, dtype):
        tensors = [torch.zeros(10, 10, device=device, dtype=dtype) for _ in range(10)]
        int_scalar = 1

        # bool tensor + 1 will result in int64 tensor
        if dtype == torch.bool:
            expected = [torch.ones(10, 10, device=device, dtype=torch.int64) for _ in range(10)]
        else:
            expected = [torch.ones(10, 10, device=device, dtype=dtype) for _ in range(10)]

        res = torch._foreach_add(tensors, int_scalar)
        self.assertEqual(res, expected)

        if dtype in [torch.bool]:
            with self.assertRaisesRegex(RuntimeError, "result type Long can't be cast to the desired output type Bool"):
                torch._foreach_add_(tensors, int_scalar)
        else:
            torch._foreach_add_(tensors, int_scalar)
            self.assertEqual(res, tensors)

    @dtypes(*torch.testing.get_all_dtypes())
    def test_float_scalar(self, device, dtype):
        tensors = [torch.zeros(10, 10, device=device, dtype=dtype) for _ in range(10)]
        float_scalar = 1.

        # float scalar + integral tensor will result in float tensor
        if dtype in [torch.uint8, torch.int8, torch.int16, 
                     torch.int32, torch.int64, torch.bool]:
            expected = [torch.ones(10, 10, device=device, dtype=torch.float32) for _ in range(10)]
        else:
            expected = [torch.ones(10, 10, device=device, dtype=dtype) for _ in range(10)]

        res = torch._foreach_add(tensors, float_scalar)
        self.assertEqual(res, expected)

        if dtype in [torch.uint8, torch.int8, torch.int16, 
                     torch.int32, torch.int64, torch.bool]:
            self.assertRaises(RuntimeError, lambda: torch._foreach_add_(tensors, float_scalar))
        else:
            torch._foreach_add_(tensors, float_scalar)
            self.assertEqual(res, tensors)

    @dtypes(*torch.testing.get_all_dtypes())
    def test_complex_scalar(self, device, dtype):
        tensors = [torch.zeros(10, 10, device=device, dtype=dtype) for _ in range(10)]
        complex_scalar = 3 + 5j

        if dtype == torch.bfloat16:
            # bug: 42374
            self.assertRaises(RuntimeError, lambda: torch._foreach_add(tensors, complex_scalar))
            return

        # bool tensor + 1 will result in int64 tensor
        expected = [torch.add(complex_scalar, torch.zeros(10, 10, device=device, dtype=dtype)) for _ in range(10)]

        if dtype in [torch.float16, torch.float32, torch.float64] and device == 'cuda:0':
            self.assertRaises(RuntimeError, lambda: torch._foreach_add_(tensors, complex_scalar))
            self.assertRaises(RuntimeError, lambda: torch._foreach_add(tensors, complex_scalar))
            return

        res = torch._foreach_add(tensors, complex_scalar)
        self.assertEqual(res, expected)

        if dtype not in [torch.complex64, torch.complex128]:
            self.assertRaises(RuntimeError, lambda: torch._foreach_add_(tensors, complex_scalar))
        else:
            torch._foreach_add_(tensors, complex_scalar)
            self.assertEqual(res, tensors)

    @dtypes(*torch.testing.get_all_dtypes())
    def test_bool_scalar(self, device, dtype):
        tensors = [torch.zeros(10, 10, device=device, dtype=dtype) for _ in range(10)]
        bool_scalar = True

        expected = [torch.ones(10, 10, device=device, dtype=dtype) for _ in range(10)]

        res = torch._foreach_add(tensors, bool_scalar)
        self.assertEqual(res, expected)

        torch._foreach_add_(tensors, bool_scalar)
        self.assertEqual(res, tensors)

    @dtypes(*torch.testing.get_all_dtypes())
<<<<<<< HEAD
    def test_bin_op_scalar_with_different_size_tensors(self, device, dtype):
        tensors = [torch.zeros(10 + n, 10 + n, device=device, dtype=dtype) for n in range(10)]
        for bin_op in self.bin_ops: 
            self.assertRaises(RuntimeError, lambda: bin_op(tensors, 1))
=======
    def test_add_scalar_with_different_size_tensors(self, device, dtype):
        if dtype == torch.bool:
            return

        tensors = [torch.zeros(10 + n, 10 + n, device=device, dtype=dtype) for n in range(10)]
        expected = [torch.ones(10 + n, 10 + n, device=device, dtype=dtype) for n in range(10)]
        torch._foreach_add_(tensors, 1)
        self.assertEqual(expected, tensors)
>>>>>>> 29a30ac3

    @dtypes(*torch.testing.get_all_dtypes())
    def test_add_scalar_with_empty_list_and_empty_tensor(self, device, dtype):
        # TODO: enable empty list case
        for tensors in [[torch.randn([0])]]:
            res = torch._foreach_add(tensors, 1)
            self.assertEqual(res, tensors)

            torch._foreach_add_(tensors, 1)
            self.assertEqual(res, tensors)

    @dtypes(*torch.testing.get_all_dtypes())
    def test_add_scalar_with_overlapping_tensors(self, device, dtype):
        tensors = [torch.ones(1, 1, device=device, dtype=dtype).expand(2, 1, 3)]
        expected = [torch.tensor([[[2, 2, 2]], [[2, 2, 2]]], dtype=dtype, device=device)]

        # bool tensor + 1 will result in int64 tensor
        if dtype == torch.bool: 
            expected[0] = expected[0].to(torch.int64).add(1)

        res = torch._foreach_add(tensors, 1)
        self.assertEqual(res, expected)

    def test_bin_op_scalar_with_different_tensor_dtypes(self, device):
        tensors = [torch.tensor([1.1], dtype=torch.float, device=device), 
                   torch.tensor([1], dtype=torch.long, device=device)]

        for bin_op in self.bin_ops: 
            self.assertRaises(RuntimeError, lambda: bin_op(tensors, 1))

    @dtypes(*torch.testing.get_all_dtypes())
    def test_bin_op_list(self, device, dtype):
        if dtype == torch.bool:
            return

        tensors1 = [torch.zeros(20, 20, device=device, dtype=dtype) for _ in range(20)]
        tensors2 = [torch.ones(20, 20, device=device, dtype=dtype) for _ in range(20)]

        # add
        res = torch._foreach_add(tensors1, tensors2)
        torch._foreach_add_(tensors1, tensors2)
        self.assertEqual(res, tensors1)
        self.assertEqual(tensors1, [torch.ones(20, 20, device=device, dtype=dtype) for _ in range(20)])

        # sub
        res = torch._foreach_sub(tensors1, tensors2)
        torch._foreach_sub_(tensors1, tensors2)
        self.assertEqual(res, tensors1)
        self.assertEqual(tensors1, [torch.zeros(20, 20, device=device, dtype=dtype) for _ in range(20)])

        # mul
        res = torch._foreach_mul(tensors1, tensors2)
        torch._foreach_mul_(tensors1, tensors2)
        self.assertEqual(res, tensors1)
        self.assertEqual(tensors1, [torch.zeros(20, 20, device=device, dtype=dtype) for _ in range(20)])

        # div
        torch._foreach_add_(tensors1, 4)
        torch._foreach_add_(tensors2, 1)
        if dtype in [torch.int8, torch.int16, torch.int32, torch.int64, torch.uint8]:
            # Integer division of tensors using div or / is no longer supported
            self.assertRaises(RuntimeError, lambda: torch._foreach_div(tensors1, tensors2))
            self.assertRaises(RuntimeError, lambda: torch._foreach_div_(tensors1, tensors2))
            return

        res = torch._foreach_div(tensors1, tensors2)
        torch._foreach_div_(tensors1, tensors2)
        self.assertEqual(res, tensors1)
        self.assertEqual(tensors1, [torch.ones(20, 20, device=device, dtype=dtype).mul(2) for _ in range(20)])

    def test_bin_op_list_error_cases(self, device):
        tensors1 = []
        tensors2 = []

        for bin_op in self.bin_ops: 
            # Empty lists
            with self.assertRaises(RuntimeError):
                bin_op(tensors1, tensors2)

            # One empty list
            tensors1.append(torch.tensor([1], device=device))
            with self.assertRaises(RuntimeError):
                bin_op(tensors1, tensors2)

            # Lists have different amount of tensors
            tensors2.append(torch.tensor([1], device=device))
            tensors2.append(torch.tensor([1], device=device))
            with self.assertRaises(RuntimeError):
                bin_op(tensors1, tensors2)

            # Different dtypes
            tensors1 = [torch.zeros(2, 2, device=device, dtype=torch.float) for _ in range(2)]
            tensors2 = [torch.ones(2, 2, device=device, dtype=torch.int) for _ in range(2)]

            with self.assertRaises(RuntimeError):
                bin_op(tensors1, tensors2)

instantiate_device_type_tests(TestForeach, globals())

if __name__ == '__main__':
    run_tests()<|MERGE_RESOLUTION|>--- conflicted
+++ resolved
@@ -98,21 +98,14 @@
         self.assertEqual(res, tensors)
 
     @dtypes(*torch.testing.get_all_dtypes())
-<<<<<<< HEAD
-    def test_bin_op_scalar_with_different_size_tensors(self, device, dtype):
-        tensors = [torch.zeros(10 + n, 10 + n, device=device, dtype=dtype) for n in range(10)]
-        for bin_op in self.bin_ops: 
-            self.assertRaises(RuntimeError, lambda: bin_op(tensors, 1))
-=======
-    def test_add_scalar_with_different_size_tensors(self, device, dtype):
-        if dtype == torch.bool:
-            return
-
+    def test_add_with_different_size_tensors(self, device, dtype):
+        if dtype == torch.bool: 
+            return
         tensors = [torch.zeros(10 + n, 10 + n, device=device, dtype=dtype) for n in range(10)]
         expected = [torch.ones(10 + n, 10 + n, device=device, dtype=dtype) for n in range(10)]
+
         torch._foreach_add_(tensors, 1)
         self.assertEqual(expected, tensors)
->>>>>>> 29a30ac3
 
     @dtypes(*torch.testing.get_all_dtypes())
     def test_add_scalar_with_empty_list_and_empty_tensor(self, device, dtype):
@@ -172,7 +165,7 @@
         # div
         torch._foreach_add_(tensors1, 4)
         torch._foreach_add_(tensors2, 1)
-        if dtype in [torch.int8, torch.int16, torch.int32, torch.int64, torch.uint8]:
+        if device != 'cuda:0' and dtype in [torch.int8, torch.int16, torch.int32, torch.int64, torch.uint8]:
             # Integer division of tensors using div or / is no longer supported
             self.assertRaises(RuntimeError, lambda: torch._foreach_div(tensors1, tensors2))
             self.assertRaises(RuntimeError, lambda: torch._foreach_div_(tensors1, tensors2))
