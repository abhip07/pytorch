--- conflicted
+++ resolved
@@ -7107,21 +7107,11 @@
                 _test_helper(x, op, unary=True)
 
     @skipMeta
-<<<<<<< HEAD
-    @dtypes(*get_all_dtypes())
-    def test_dlpack_conversion(self, device, dtype):
-        # DLpack does not explicitly support bool
-        # It does it through uint8 type
-        if dtype is torch.bool:
-            return
-        x = make_tensor((5,), device, dtype, low=-9, high=9)
-=======
     @onlyOnCPUAndCUDA
     @dtypes(*get_all_dtypes(include_bool=False))
     def test_dlpack_capsule_conversion(self, device, dtype):
         # DLpack does not explicitly support bool (xref dmlc/dlpack#75)
         x = make_tensor((5,), device, dtype)
->>>>>>> 7e7be526
         z = from_dlpack(to_dlpack(x))
         self.assertEqual(z, x)
 
