# encoding: utf-8
import operator

import torch  # isort:skip
import torch.fx.experimental.fx_acc.acc_utils as acc_utils
import torch.nn as nn
from torch.fx.experimental.fx_acc.acc_normalizer import (
    register_acc_op,
    register_acc_op_mapping,
    register_custom_acc_mapper_fn,
)

from typing import Sequence, Optional, List

this_arg_is_optional = True


@register_acc_op_mapping(op_and_target=("call_function", nn.functional.linear))
@register_acc_op
def linear(*, input, weight, bias):
    return nn.functional.linear(**locals())


@register_acc_op
def quantized_linear(*, input, weight, bias, acc_out_ty=None):
    assert acc_out_ty is not None
    return nn.quantized.functional.linear(
        input,
        weight,
        bias,
        acc_utils.get_field_from_acc_out_ty(acc_out_ty, "q_scale"),
        acc_utils.get_field_from_acc_out_ty(acc_out_ty, "q_zero_point"),
    )


@register_acc_op_mapping(
    op_and_target=("call_method", "flatten"),
    arg_replacement_tuples=[
        ("input", "input"),
        ("start_dim", "start_dim", this_arg_is_optional),
        ("end_dim", "end_dim", this_arg_is_optional),
    ],
)
@register_acc_op_mapping(op_and_target=("call_function", torch.flatten))
@register_acc_op
def flatten(*, input, start_dim=0, end_dim=-1):
    return torch.flatten(**locals())


@register_acc_op_mapping(
    op_and_target=(
        "call_method",
        "squeeze",
    ),
    arg_replacement_tuples=[
        ("input", "input"),
        ("dim", "dim", this_arg_is_optional),
    ],
)
@register_acc_op
def squeeze(*, input, dim=None):
    if dim is None:
        return input.squeeze()
    return input.squeeze(dim=dim)


@register_acc_op_mapping(op_and_target=("call_function", nn.functional.max_pool2d))
@register_acc_op
def max_pool2d(
    *, input, kernel_size, stride, padding, dilation, ceil_mode, return_indices
):
    return nn.functional.max_pool2d(**locals())


@register_acc_op_mapping(
    op_and_target=("call_function", nn.functional.adaptive_avg_pool2d)
)
@register_acc_op
def adaptive_avg_pool2d(*, input, output_size):
    return nn.functional.adaptive_avg_pool2d(**locals())


@register_acc_op_mapping(op_and_target=("call_function", nn.functional.avg_pool2d))
@register_acc_op
def avg_pool2d(
    *,
    input,
    kernel_size,
    stride,
    padding,
    ceil_mode,
    count_include_pad,
    divisor_override,
):
    return nn.functional.avg_pool2d(**locals())


@register_acc_op_mapping(op_and_target=("call_function", torch.sign))
@register_acc_op
def sign(*, input):
    return torch.sign(input)


@register_acc_op
def size(*, input):
    return input.size()


@register_custom_acc_mapper_fn(
    op_and_target=("call_function", getattr),
    arg_replacement_tuples=[],
)
def custom_getattr_mapper(node: torch.fx.Node, _: nn.Module) -> torch.fx.Node:
    """
    Custom function for mapping a call_function getattr to other ops. Currently only
    supports loading a getattr called on a torch.Tensor with attr name "shape", which is
    supported by mapping it to acc_ops.size().
    """
    # Have to use args here since getattr forces positional args.
    input_obj = node.args[0]
    attr_name = node.args[1]
    assert isinstance(input_obj, torch.fx.Node)
    assert (
        input_obj.meta["type"] == torch.Tensor
    ), f"Expected torch.Tensor type for {input_obj.meta['type']}"
    assert (
        attr_name == "shape"
    ), f"Only supporting shape getattr for now, not {attr_name}"
    with node.graph.inserting_before(node):
        size_node = node.graph.call_function(size, kwargs={"input": input_obj})
        size_node.meta = node.meta.copy()
        return size_node


@register_custom_acc_mapper_fn(
    op_and_target=("call_method", "size"),
    arg_replacement_tuples=[
        ("input", "input"),
        ("dim", "dim", this_arg_is_optional),
    ],
)
def tensor_size_mapper(node: torch.fx.Node, _: nn.Module) -> torch.fx.Node:
    """
    Mapping from Tensor.size() to acc_ops.size. We map size() to acc_ops.size directly
    and map size(dim) to acc_ops.size + acc_ops.getitem.
    """

    with node.graph.inserting_before(node):
        size_node = node.graph.call_function(
            size, kwargs={"input": node.kwargs["input"]}
        )

        if "dim" not in node.kwargs:
            size_node.meta = node.meta.copy()
            return size_node

        size_node.meta["type"] = torch.Size
        getitem_node = node.graph.call_function(
            getitem, kwargs={"input": size_node, "idx": node.kwargs["dim"]}
        )
        getitem_node.meta = node.meta.copy()
        return getitem_node


@register_acc_op_mapping(op_and_target=("call_function", operator.add))
@register_acc_op_mapping(op_and_target=("call_method", "add"))
@register_acc_op
def add(*, input, other):
    return input + other


@register_acc_op_mapping(op_and_target=("call_method", "unsqueeze"))
@register_acc_op_mapping(op_and_target=("call_function", torch.unsqueeze))
@register_acc_op
def unsqueeze(*, input, dim):
    return torch.unsqueeze(**locals())


@register_custom_acc_mapper_fn(
    op_and_target=("call_function", torch.stack),
    arg_replacement_tuples=[
        ("tensors", "tensors"),
        ("dim", "dim"),
    ],
)
def stack_mapper(node: torch.fx.Node, _: nn.Module) -> torch.fx.Node:
    """
    Map torch.stack to unsqueeze + cat.
    """
    with node.graph.inserting_before(node):
        inputs = node.kwargs["tensors"]
        unsqueeze_nodes = []
        assert isinstance(inputs, Sequence)
        for i, t in enumerate(inputs):
            new_node = node.graph.create_node(
                "call_function",
                unsqueeze,
                kwargs={"input": t, "dim": node.kwargs["dim"]},
                name=f"{node.name}_unsqueeze_{i}",
            )
            new_node.meta["type"] = torch.Tensor
            unsqueeze_nodes.append(new_node)
        cat_node = node.graph.create_node(
            "call_function",
            cat,
            kwargs={"tensors": unsqueeze_nodes, "dim": node.kwargs["dim"]},
        )
        cat_node.meta = node.meta.copy()
        return cat_node


@register_acc_op_mapping(op_and_target=("call_function", torch.clamp))
@register_acc_op_mapping(op_and_target=("call_method", "clamp"))
@register_acc_op
def clamp(*, input, min, max):
    return torch.clamp(**locals())


@register_acc_op_mapping(op_and_target=("call_function", torch.cat))
@register_acc_op
def cat(*, tensors, dim):
    return torch.cat(**locals())


@register_acc_op_mapping(op_and_target=("call_function", torch.transpose))
@register_acc_op_mapping(op_and_target=("call_method", "transpose"))
@register_acc_op
def transpose(*, input, dim0, dim1):
    if input.dim() < 2:
        return input
    return torch.transpose(**locals())


@register_acc_op_mapping(op_and_target=("call_method", "contiguous"))
@register_acc_op
def contiguous(*, input):
    return input.contiguous()


@register_acc_op_mapping(op_and_target=("call_function", torch.nn.functional.softmax))
@register_acc_op
def softmax(*, input, dim, dtype):
    """
    _stacklevel are ignored here.
    """
    return torch.nn.functional.softmax(**locals())


@register_custom_acc_mapper_fn(
    op_and_target=("call_function", torch.addmm),
    arg_replacement_tuples=[
        ("input", "input"),
        ("mat1", "mat1"),
        ("mat2", "mat2"),
        ("beta", "beta"),
        ("alpha", "alpha"),
    ],
)
def addmm_mapper(node: torch.fx.Node, _: nn.Module) -> torch.fx.Node:
    """
    Mapping from torch.addmm to acc_ops.mm -> acc_ops.add, if alpha or beta is not 1
    then we also insert acc_ops.mul to the right place.
    """
    with node.graph.inserting_before(node):
        mm_kwargs = {"input": node.kwargs["mat1"], "other": node.kwargs["mat2"]}
        mm_node = node.graph.create_node(
            "call_function", matmul, kwargs=mm_kwargs, name=f"{node.name}_mm"
        )
        mm_node.meta = node.meta.copy()

        if node.kwargs["alpha"] != 1:
            mul_kwargs = {"input": mm_node, "other": node.kwargs["alpha"]}
            mm_node = node.graph.create_node(
                "call_function", mul, kwargs=mul_kwargs, name=f"{mm_node.name}_mul"
            )
        mm_node.meta = node.meta.copy()

        input_node = node.kwargs["input"]
        if node.kwargs["beta"] != 1:
            mul_kwargs = {"input": input_node, "other": node.kwargs["beta"]}
            new_input_node = node.graph.create_node(
                "call_function", mul, kwargs=mul_kwargs, name=f"{node.name}_input_mul"
            )
            assert isinstance(input_node, torch.fx.Node)
            new_input_node.meta = input_node.meta.copy()
            input_node = new_input_node

        add_kwargs = {"input": mm_node, "other": input_node}
        add_node = node.graph.create_node(
            "call_function", add, kwargs=add_kwargs, name=f"{node.name}_add"
        )
        add_node.meta = node.meta.copy()
        return add_node


@register_custom_acc_mapper_fn(
    op_and_target=("call_function", torch.t),
    arg_replacement_tuples=[
        ("input", "input"),
    ],
)
@register_custom_acc_mapper_fn(
    op_and_target=("call_method", "t"),
    arg_replacement_tuples=[
        ("input", "input"),
    ],
)
def t_mapper(node: torch.fx.Node, _: nn.Module):
    with node.graph.inserting_before(node):
        new_node = node.graph.create_node(
            "call_function",
            transpose,
            kwargs={"input": node.kwargs["input"], "dim0": 0, "dim1": 1},
            name=node.name,
        )
        new_node.meta = node.meta.copy()
        return new_node


@register_acc_op_mapping(
    op_and_target=("call_method", "permute"),
    arg_replacement_tuples=[
        ("input", "input"),
        ("*", "permutation"),
    ],
)
@register_acc_op
def permute(*, input, permutation):
    return input.permute(*permutation)


@register_custom_acc_mapper_fn(
    op_and_target=("call_function", torch.square),
    arg_replacement_tuples=[
        ("input", "input"),
    ],
)
def square_mapper(node: torch.fx.Node, _: nn.Module) -> torch.fx.Node:
    input_node = node.kwargs["input"]
    with node.graph.inserting_before(node):
        new_node = node.graph.call_function(
            mul, kwargs={"input": input_node, "other": input_node}
        )
        new_node.meta = node.meta.copy()
        return new_node


@register_acc_op_mapping(
    op_and_target=("call_function", torch.bmm),
    arg_replacement_tuples=[
        ("input", "input"),
        ("mat2", "other"),
    ],
)
@register_acc_op_mapping(op_and_target=("call_function", torch.matmul))
@register_acc_op
def matmul(*, input, other):
    return torch.matmul(**locals())


<<<<<<< HEAD
@register_custom_acc_mapper_fn(
    op_and_target=("call_function", torch.min),
    arg_replacement_tuples=[
        ("input", "input"),
        ("other", "other", this_arg_is_optional),
        ("dim", "dim", this_arg_is_optional),
        ("keepdim", "keepdim", this_arg_is_optional),
    ],
)
def custom_torch_min_mapper(node: torch.fx.Node, mod: nn.Module) -> torch.fx.Node:
    """
    Add custom mapping for torch.min because torch.min has three input types, where each yields a different output type:
        1. torch.min(input); Output: tensor wih the minimum number
        2. torch.min(input, other); Output: tensor with coordinate-wise min value
        3[Not Supported] torch.min(input, dim, keepdim); Output:(min_values，and min_indices)
    """
    with node.graph.inserting_before(node):
        # If dim is in kwargs, assert "Not Supported"
        assert "dim" not in node.kwargs, "Currently not support dim in torch.min"

        if "other" in node.kwargs and node.kwargs["other"] is not None:
            # If kwargs[other] is a valid tensor, call min_two_tensors_input,
            op_func = min_two_tensors_input
        else:
            # Otherwise, call min_single_tensor_input
            op_func = min_single_tensor_input

        new_node = node.graph.create_node(
            "call_function",
            op_func,
            kwargs=node.kwargs,
            name=node.name,
        )
        new_node.meta = node.meta
        return new_node


@register_acc_op
def min_single_tensor_input(*, input):
    return torch.min(input)


@register_acc_op
def min_two_tensors_input(*, input, other):
    return torch.min(input, other)
=======
>>>>>>> 9c77aaa3

@register_acc_op_mapping(
    op_and_target=("call_function", torch.ops.quantized.add),
    arg_replacement_tuples=[
        ("qa", "input"),
        ("qb", "other"),
        ("scale", "scale"),
        ("zero_point", "zero_point"),
    ],
    kwargs_to_move_to_acc_out_ty=[
        ("scale", "scale"),
        ("zero_point", "zero_point"),
    ],
    qscheme=torch.per_tensor_affine,
)
@register_acc_op
def quantized_add(*, input, other, acc_out_ty=None):
    assert acc_out_ty is not None
    qparams = acc_utils.get_field_from_acc_out_ty(acc_out_ty, "qparams")
    return torch.ops.quantized.add(
        input,
        other,
        qparams["scale"],
        qparams["zero_point"],
    )


@register_acc_op_mapping(
    op_and_target=("call_function", torch.ops.quantized.mul),
    arg_replacement_tuples=[
        ("qa", "input"),
        ("qb", "other"),
        ("scale", "scale"),
        ("zero_point", "zero_point"),
    ],
    kwargs_to_move_to_acc_out_ty=[
        ("scale", "scale"),
        ("zero_point", "zero_point"),
    ],
    qscheme=torch.per_tensor_affine,
)
@register_acc_op
def quantized_mul(*, input, other, acc_out_ty=None):
    assert acc_out_ty is not None
    qparams = acc_utils.get_field_from_acc_out_ty(acc_out_ty, "qparams")
    return torch.ops.quantized.mul(
        input,
        other,
        qparams["scale"],
        qparams["zero_point"],
    )

@register_acc_op_mapping(
    op_and_target=("call_function", torch.quantize_per_tensor),
    arg_replacement_tuples=[
        ("input", "input"),
        ("scale", "scale"),
        ("zero_point", "zero_point"),
        ("dtype", "dtype")
    ],
    kwargs_to_move_to_acc_out_ty=[
        ("scale", "scale"),
        ("zero_point", "zero_point"),
        ("dtype", "dtype")
    ],
    qscheme=torch.per_tensor_affine,
)
@register_acc_op
def quantize_per_tensor(*, input, acc_out_ty=None):
    assert acc_out_ty is not None
    qparams = acc_utils.get_field_from_acc_out_ty(acc_out_ty, "qparams")
    return torch.quantize_per_tensor(
        input,
        qparams["scale"],
        qparams["zero_point"],
        qparams["dtype"]
    )

@register_acc_op_mapping(
    op_and_target=("call_function", torch.quantize_per_channel),
    arg_replacement_tuples=[
        ("input", "input"),
        ("scales", "scales"),
        ("zero_points", "zero_points"),
        ("axis", "axis"),
        ("dtype", "dtype")
    ],
    kwargs_to_move_to_acc_out_ty=[
        ("scales", "scale"),
        ("zero_points", "zero_point"),
        ("axis", "axis"),
        ("dtype", "dtype")
    ],
    qscheme=torch.per_channel_affine,
)
@register_acc_op
def quantize_per_channel(*, input, acc_out_ty=None):
    assert acc_out_ty is not None
    qparams = acc_utils.get_field_from_acc_out_ty(acc_out_ty, "qparams")
    return torch.quantize_per_tensor(
        input,
        qparams["scale"],
        qparams["zero_point"],
        qparams["axis"],
        qparams["dtype"]
    )

@register_acc_op
def dequantize(*, input, input_tensor_meta):
    """ `input_tensor_meta` contains extra argument of quantization
    parameters, e.g. scale/zero_point and will be using for
    lowring dequantize op to TensorRT
    """
    return torch.dequantize(input)


@register_acc_op_mapping(op_and_target=("call_function", operator.sub))
@register_acc_op
def sub(*, input, other):
    return input - other


@register_acc_op_mapping(op_and_target=("call_function", operator.mul))
@register_acc_op
def mul(*, input, other):
    return input * other


@register_acc_op_mapping(op_and_target=("call_function", operator.truediv))
@register_acc_op
def div(*, input, other):
    return input / other


@register_acc_op_mapping(op_and_target=("call_function", torch.pow))
@register_acc_op
def pow(*, input, exponent):
    return torch.pow(input, exponent)


@register_acc_op_mapping(op_and_target=("call_function", nn.functional.relu))
@register_acc_op_mapping(
    op_and_target=("call_function", torch.relu),
    arg_replacement_tuples=[("input", "input")],
)
@register_acc_op_mapping(
    op_and_target=("call_method", "relu"),
    arg_replacement_tuples=[("input", "input")],
)
@register_acc_op
def relu(*, input, inplace=False):
    return nn.functional.relu(**locals())

@register_custom_acc_mapper_fn(
    op_and_target=("call_function", torch.log1p),
    arg_replacement_tuples=[
        ("input", "input"),
    ],
)
def torch_log1p_mapper(node: torch.fx.Node, _: torch.nn.Module) -> torch.fx.Node:
    with node.graph.inserting_before(node):
        add_kwargs = {"input": node.kwargs["input"], "other": 1.0}
        add_node = node.graph.call_function(add, kwargs=add_kwargs)
        add_node.meta = node.meta.copy()
        log_kwargs = {"input": add_node}
        log_node = node.graph.call_function(log, kwargs=log_kwargs)
        log_node.meta = node.meta.copy()
        return log_node

@register_custom_acc_mapper_fn(
    op_and_target=("call_method", "sum"),
    arg_replacement_tuples=[
        ("input", "input"),
        ("dim", "dim", this_arg_is_optional),
        ("keepdim", "keepdim", this_arg_is_optional),
        ("dtype", "dtype", this_arg_is_optional),
    ],
)
@register_custom_acc_mapper_fn(
    op_and_target=("call_function", torch.sum),
    arg_replacement_tuples=[
        ("input", "input"),
        ("dim", "dim", this_arg_is_optional),
        ("keepdim", "keepdim", this_arg_is_optional),
        ("dtype", "dtype", this_arg_is_optional),
    ],
)
def add_sum_mapper(node: torch.fx.Node, mod: torch.fx.GraphModule) -> torch.fx.Node:
    with node.graph.inserting_before(node):
        sum_kwargs = dict(node.kwargs)
        if "dim" in sum_kwargs and isinstance(sum_kwargs["dim"], int):
            sum_kwargs["dim"] = (sum_kwargs["dim"],)
        sum_node = node.graph.call_function(sum, kwargs=sum_kwargs)
        sum_node.meta = node.meta.copy()
        return sum_node


@register_acc_op
def sum(*, input, dim=None, keepdim=False, dtype=None):
    if dim is not None:
        return torch.sum(**locals())
    else:
        return input.sum(dtype=dtype)




@register_custom_acc_mapper_fn(
    op_and_target=("call_method", "max"),
    arg_replacement_tuples=[
        ("input", "input"),
        (("dim", "other"), "dim_or_other", this_arg_is_optional),
        ("keepdim", "keepdim", this_arg_is_optional),
    ],
)
@register_custom_acc_mapper_fn(
    op_and_target=("call_function", torch.max),
    arg_replacement_tuples=[
        ("input", "input"),
        (("dim", "other"), "dim_or_other", this_arg_is_optional),
        ("keepdim", "keepdim", this_arg_is_optional),
    ],
)
@register_custom_acc_mapper_fn(
    op_and_target=("call_method", "min"),
    arg_replacement_tuples=[
        ("input", "input"),
        (("dim", "other"), "dim_or_other", this_arg_is_optional),
        ("keepdim", "keepdim", this_arg_is_optional),
    ],
)
@register_custom_acc_mapper_fn(
    op_and_target=("call_function", torch.min),
    arg_replacement_tuples=[
        ("input", "input"),
        (("dim", "other"), "dim_or_other", this_arg_is_optional),
        ("keepdim", "keepdim", this_arg_is_optional),
    ],
)
def add_maximum_minimum_mapper(node: torch.fx.Node, mod: torch.fx.GraphModule) -> torch.fx.Node:
    # there are effectively three versions of torch.max / torch.min
    # full reduce: torch.max(input) -> Tensor
    # dimensional reduce: torch.max(input, dim, keepdim=False, *, out=None) -> (Tensor, LongTensor)
    # elementwise: torch.max(input, other, *, out=None) -> Tensor

    # the mapper function is remapping for both min and max situations
    # this helper function makes the choices available clearer and provides an easier way
    # to lookup the right function
    def target_map(op, target):
        if (op, target) in (("call_method", "max"), ("call_function", torch.max)):
            return dict(full_reduce=max_full_reduce,
                        dim_reduce=max_dim_reduce,
                        elementwise=maximum)
        elif (op, target) in (("call_method", "min"), ("call_function", torch.min)):
            return dict(full_reduce=min_full_reduce,
                        dim_reduce=min_dim_reduce,
                        elementwise=minimum)

    with node.graph.inserting_before(node):
        new_targets = target_map(node.op, node.target)
        max_kwargs = dict()
        max_kwargs['input'] = node.kwargs['input']
        if ("dim_or_other" not in node.kwargs) or (node.kwargs['dim_or_other'] is None):
            nt = new_targets["full_reduce"]
            max_node = node.graph.call_function(nt, kwargs=max_kwargs)
        elif isinstance(node.kwargs['dim_or_other'], int):
            nt = new_targets["dim_reduce"]
            dim = node.kwargs["dim_or_other"]
            max_kwargs['dim'] = dim
            max_kwargs['keepdim'] = node.kwargs.get('keepdim', False)
            max_node = node.graph.call_function(nt, kwargs=max_kwargs)
        else:
            other = node.kwargs["dim_or_other"]
            assert isinstance(other, torch.fx.Node)
            # Lowering path for when provided "other", where we do elem-wise max
            nt = new_targets["elementwise"]
            max_kwargs['other'] = other
            max_node = node.graph.call_function(nt, kwargs=max_kwargs)
        max_node.meta = node.meta.copy()
        return max_node


@register_acc_op
def max_full_reduce(*, input):
    return torch.max(**locals())

@register_acc_op
def max_dim_reduce(*, input, dim=None, keepdim=False):
    return torch.max(**locals())

@register_acc_op_mapping(op_and_target=("call_function", torch.maximum))
@register_acc_op_mapping(op_and_target=("call_method", "maximum"))
@register_acc_op
def maximum(*, input, other):
    return torch.maximum(**locals())

@register_acc_op
def min_full_reduce(*, input):
    return torch.min(input)

@register_acc_op
def min_dim_reduce(*, input, dim=None, keepdim=False):
    return torch.min(input, dim=dim, keepdim=keepdim)

@register_acc_op_mapping(op_and_target=("call_function", torch.minimum))
@register_acc_op_mapping(op_and_target=("call_method", "minimum"))
@register_acc_op
def minimum(*, input, other):
    return torch.minimum(**locals())


@register_acc_op_mapping(op_and_target=("call_function", torch.sigmoid))
@register_acc_op_mapping(op_and_target=("call_method", "sigmoid"))
@register_acc_op
def sigmoid(*, input):
    return torch.sigmoid(**locals())


@register_acc_op_mapping(op_and_target=("call_function", torch.sinh))
@register_acc_op
def sinh(*, input):
    return torch.sinh(**locals())


@register_acc_op_mapping(op_and_target=("call_function", torch.cosh))
@register_acc_op
def cosh(*, input):
    return torch.cosh(**locals())


@register_acc_op_mapping(op_and_target=("call_function", torch.tanh))
@register_acc_op
def tanh(*, input):
    return torch.tanh(**locals())


@register_acc_op_mapping(op_and_target=("call_function", torch.asin))
@register_acc_op
def asin(*, input):
    return torch.asin(**locals())


@register_acc_op_mapping(op_and_target=("call_function", torch.acos))
@register_acc_op
def acos(*, input):
    return torch.acos(**locals())


@register_acc_op_mapping(op_and_target=("call_function", torch.atan))
@register_acc_op
def atan(*, input):
    return torch.atan(**locals())


@register_acc_op_mapping(op_and_target=("call_function", torch.exp))
@register_acc_op
def exp(*, input):
    return torch.exp(**locals())


@register_acc_op_mapping(op_and_target=("call_function", torch.log))
@register_acc_op
def log(*, input):
    return torch.log(**locals())


@register_acc_op_mapping(op_and_target=("call_function", torch.sqrt))
@register_acc_op
def sqrt(*, input):
    return torch.sqrt(**locals())


@register_acc_op_mapping(op_and_target=("call_function", torch.reciprocal))
@register_acc_op
def reciprocal(*, input):
    return torch.reciprocal(**locals())


@register_acc_op_mapping(op_and_target=("call_function", torch.abs))
@register_acc_op
def abs(*, input):
    return torch.abs(**locals())


@register_acc_op_mapping(op_and_target=("call_function", torch.neg))
@register_acc_op
def neg(*, input):
    return torch.neg(**locals())


@register_acc_op_mapping(op_and_target=("call_function", torch.floor))
@register_acc_op
def floor(*, input):
    return torch.floor(**locals())


@register_acc_op_mapping(op_and_target=("call_function", torch.ceil))
@register_acc_op
def ceil(*, input):
    return torch.ceil(**locals())


@register_acc_op_mapping(op_and_target=("call_function", torch.conv2d))
@register_acc_op
def conv2d(*, input, weight, bias, stride, padding, dilation, groups):
    return nn.functional.conv2d(**locals())


@register_acc_op
def quantized_conv2d(
    *,
    input,
    weight,
    bias,
    stride,
    padding,
    dilation,
    groups,
    padding_mode,
    acc_out_ty=None,
):
    assert acc_out_ty is not None
    return torch.nn.quantized.functional.conv2d(
        input,
        weight,
        bias,
        stride,
        padding,
        dilation,
        groups,
        padding_mode,
        acc_utils.get_field_from_acc_out_ty(acc_out_ty, "q_scale"),
        acc_utils.get_field_from_acc_out_ty(acc_out_ty, "q_zero_point"),
    )


@register_acc_op_mapping(op_and_target=("call_function", nn.functional.batch_norm))
@register_acc_op
def batch_norm(
    *, input, running_mean, running_var, weight, bias, training, momentum, eps
):
    return nn.functional.batch_norm(**locals())


@register_acc_op_mapping(op_and_target=("call_function", nn.functional.layer_norm))
@register_acc_op
def layer_norm(*, input, normalized_shape, weight, bias, eps):
    return nn.functional.layer_norm(**locals())

def argmin_max_mapper_impl(node: torch.fx.Node, largest: bool) -> torch.fx.Node:
    """
    Map torch.argmin or torch.argmax to acc_ops.flatten (depend on dim) + acc_ops.topk
    + acc_ops.getitem + acc_ops.squeeze (depends on keepdim).
    """
    input_node = node.kwargs["input"]
    dim = node.kwargs["dim"]
    keepdim = node.kwargs["keepdim"]

    if dim is None and keepdim:
        raise RuntimeError("We currently don't support argmin/argmax with dim=None and keepdim=True")

    with node.graph.inserting_before(node):
        if dim is None:
            flatten_kwargs = {"input": node.kwargs["input"], "start_dim": 0, "end_dim": -1}
            flatten_node = node.graph.call_function(flatten, kwargs=flatten_kwargs)
            flatten_node.meta["type"] = torch.Tensor
            input_node = flatten_node
            dim = -1

        topk_kwargs = {"input": input_node, "k": 1, "dim": dim, "largest": largest, "sorted": False}
        topk_node = node.graph.call_function(topk, kwargs=topk_kwargs)
        # It's actually more like NamedTuple but tuple here should be fine.
        topk_node.meta["type"] = tuple

        getitem_kwargs = {"input": topk_node, "idx": 1}
        getitem_node = node.graph.call_function(getitem, kwargs=getitem_kwargs)
        getitem_node.meta["type"] = torch.Tensor
        output_node = getitem_node

        if not keepdim:
            squeeze_kwargs = {"input": getitem_node, "dim": dim}
            output_node = node.graph.call_function(squeeze, kwargs=squeeze_kwargs)

        output_node.meta = node.meta.copy()
        return output_node

@register_custom_acc_mapper_fn(
    op_and_target=("call_function", torch.argmin),
    arg_replacement_tuples=[
        ("input", "input"),
        ("dim", "dim"),
        ("keepdim", "keepdim"),
    ],
)
def torch_argmin_mapper(node: torch.fx.Node, _: torch.nn.Module) -> torch.fx.Node:
    """
    Map torch.argmin to acc_ops.flatten (depend on dim) + acc_ops.topk + acc_ops.getitem
    + acc_ops.squeeze (depends on keepdim).
    """
    return argmin_max_mapper_impl(node, largest=False)

@register_acc_op_mapping(op_and_target=("call_function", torch.linalg.norm))
@register_acc_op
def linalg_norm(*, input, ord, dim, keepdim):
    return torch.linalg.norm(**locals())


@register_custom_acc_mapper_fn(
    op_and_target=("call_method", "split"),
    arg_replacement_tuples=[
        ("tensor", "input"),
        ("split_size_or_sections", "split_size_or_sections"),
        ("dim", "dim"),
    ],
)
@register_custom_acc_mapper_fn(
    op_and_target=("call_function", torch.split),
    arg_replacement_tuples=[
        ("tensor", "input"),
        ("split_size_or_sections", "split_size_or_sections"),
        ("dim", "dim"),
    ],
)
def torch_split_mapper(node: torch.fx.Node, mod: nn.Module) -> torch.fx.Node:
    """
    If split_size_or_sections is sections, map the node to slice_tensors
    + tuple_construct. Otherwise, if split_size_or_sections is split_size,
    map the node to acc_ops.split.
    """
    split_size_or_sections = node.kwargs["split_size_or_sections"]
    with node.graph.inserting_before(node):
        if isinstance(split_size_or_sections, int):
            new_kwargs = {
                "input": node.kwargs["input"],
                "split_size": split_size_or_sections,
                "dim": node.kwargs["dim"],
            }
            new_node = node.graph.call_function(split, kwargs=new_kwargs)
            new_node.meta = node.meta.copy()
            return new_node

        assert isinstance(split_size_or_sections, Sequence)
        start = 0
        slice_nodes = []
        for i in split_size_or_sections:
            assert isinstance(i, int)
            new_kwargs = {
                "input": node.kwargs["input"],
                "dims": (node.kwargs["dim"],),
                "starts": (start,),
                "stops": (start + i,),
                "steps": (1,),
            }
            new_node = node.graph.call_function(slice_tensor, kwargs=new_kwargs)
            new_node.meta["type"] = torch.Tensor
            slice_nodes.append(new_node)
            start += i

        new_node = node.graph.call_function(
            tuple_construct, kwargs={"tensors": tuple(slice_nodes)}
        )
        new_node.meta = node.meta.copy()
        return new_node


@register_acc_op
def split(*, input, split_size, dim):
    return torch.split(input, split_size, dim)


@register_acc_op
def tuple_construct(*, tensors):
    return tuple(tensors)


@register_acc_op_mapping(
    op_and_target=("call_function", torch.ops.quantized.batch_norm2d),
    arg_replacement_tuples=[
        ("input", "input"),
        ("weight", "weight"),
        ("bias", "bias"),
        ("running_mean", "running_mean"),
        ("running_var", "running_var"),
        ("eps", "eps"),
        ("scale", "scale"),
        ("zero_point", "zero_point"),
    ],
    kwargs_to_move_to_acc_out_ty=[
        ("scale", "q_scale"),
        ("zero_point", "q_zero_point"),
    ],
    qscheme=torch.per_tensor_affine,
)
@register_acc_op
def quantized_batch_norm2d(
    *, input, running_mean, running_var, weight, bias, eps, acc_out_ty
):
    return torch.ops.quantized.batch_norm2d(
        input,
        weight,
        bias,
        running_mean,
        running_var,
        eps,
        acc_utils.get_field_from_acc_out_ty(acc_out_ty, "q_scale"),
        acc_utils.get_field_from_acc_out_ty(acc_out_ty, "q_zero_point"),
    )


@register_acc_op_mapping(op_and_target=("call_function", nn.functional.embedding_bag))
@register_acc_op
def embedding_bag(
    *,
    input,
    weight,
    offsets,
    max_norm,
    norm_type,
    scale_grad_by_freq,
    mode,
    sparse,
    per_sample_weights,
    include_last_offset,
    padding_idx,
):
    return nn.functional.embedding_bag(**locals())


@register_acc_op_mapping(
    op_and_target=(
        "call_function",
        torch.ops.quantized.embedding_bag_byte_rowwise_offsets,
    )
)
@register_acc_op
def embedding_bag_byte_rowwise_offsets(
    *,
    weight,
    indices,
    offsets,
    scale_grad_by_freq,
    mode,
    pruned_weights,
    per_sample_weights,
    compressed_indices_mapping,
    include_last_offset,
):
    return torch.ops.quantized.embedding_bag_byte_rowwise_offsets(**locals())

@register_acc_op_mapping(
    op_and_target=(
        "call_function",
        torch.ops.quantized.embedding_bag_4bit_rowwise_offsets,
    )
)
@register_acc_op
def embedding_bag_4bit_rowwise_offsets(
    *,
    weight,
    indices,
    offsets,
    scale_grad_by_freq,
    mode,
    pruned_weights,
    per_sample_weights,
    compressed_indices_mapping,
    include_last_offset,
):
    return torch.ops.quantized.embedding_bag_4bit_rowwise_offsets(**locals())


@register_acc_op_mapping(op_and_target=("call_function", torch.sin))
@register_acc_op
def sin(*, input):
    return torch.sin(**locals())


@register_acc_op_mapping(op_and_target=("call_function", torch.cos))
@register_acc_op
def cos(*, input):
    return torch.cos(**locals())


@register_acc_op_mapping(op_and_target=("call_function", torch.tan))
@register_acc_op
def tan(*, input):
    return torch.tan(**locals())


@register_acc_op_mapping(op_and_target=("call_function", torch.topk))
@register_acc_op
def topk(*, input, k, dim, largest, sorted):
    return torch.topk(**locals())


@register_acc_op_mapping(op_and_target=("call_function", operator.getitem))
@register_acc_op
def getitem(*, input, idx):
    return input[idx]


@register_acc_op
def slice_tensor(*, input, dims, starts, stops, steps):
    slices: List[Optional[slice]] = [None for _ in range(input.dim())]

    # For all provided dims, extract out a slice for starts/stops/steps.
    for idx, dim in enumerate(dims):
        slices[dim] = slice(starts[idx], stops[idx], steps[idx])

    # For all unspecified dims, default to the full slice.
    for idx, s in enumerate(slices):
        if s is None:
            slices[idx] = slice(None, None, None)

    return input[slices]


@register_custom_acc_mapper_fn(
    op_and_target=("call_function", torch.narrow),
    arg_replacement_tuples=[
        ("input", "input"),
        ("dim", "dim"),
        ("start", "start"),
        ("length", "length"),
    ],
)
@register_custom_acc_mapper_fn(
    op_and_target=("call_method", "narrow"),
    arg_replacement_tuples=[
        ("input", "input"),
        ("dim", "dim"),
        ("start", "start"),
        ("length", "length"),
    ],
)
def custom_narrow_mapper(node: torch.fx.Node, mod: nn.Module) -> torch.fx.Node:
    assert isinstance(node.kwargs["start"], int) and isinstance(node.kwargs["length"], int)
    kwargs = {
        "input": node.kwargs["input"],
        "dims": (node.kwargs["dim"],),
        "starts": (node.kwargs["start"],),
        "stops": (node.kwargs["start"] + node.kwargs["length"],),
        "steps": (1,),
    }
    with node.graph.inserting_before(node):
        new_node = node.graph.call_function(slice_tensor, kwargs=kwargs)
    new_node.meta = node.meta.copy()
    return new_node


@register_acc_op_mapping(
    op_and_target=("call_function", torch.reshape),
    arg_replacement_tuples=[
        ("input", "input"),
        ("shape", "shape"),
    ],
    kwargs_to_move_to_acc_out_ty=[("shape", "shape")],
)
@register_acc_op_mapping(
    op_and_target=("call_method", "view"),
    arg_replacement_tuples=[
        ("input", "input"),
        ("*", "shape"),
    ],
    kwargs_to_move_to_acc_out_ty=[("shape", "shape")],
)
@register_acc_op
def reshape(*, input, acc_out_ty=None):
    assert acc_out_ty is not None
    return torch.reshape(
        input, tuple(acc_utils.get_field_from_acc_out_ty(acc_out_ty, "shape"))
    )


@register_custom_acc_mapper_fn(
    op_and_target=("call_method", "reshape"),
    arg_replacement_tuples=[
        ("input", "input"),
        ("*", "shape"),
    ],
)
def custom_tensor_reshape_mapper(node: torch.fx.Node, _: nn.Module) -> torch.fx.Node:
    """
    For Tensor.reshape node, args could be (input, 1, 2, 3) or (input, (1, 2, 3)).
    Here we do some special handling with the `shape` arg in order to map it to
    acc_ops.reshape. It also handles the case when `shape` is a list instead of
    tuple.
    """
    input_node = node.kwargs["input"]
    shape = node.kwargs["shape"]

    assert isinstance(shape, Sequence)
    if isinstance(shape[0], (tuple, list)):  # type: ignore[index]
        shape = shape[0]  # type: ignore[index]

    with node.graph.inserting_before(node):
        new_node = node.graph.call_function(
            reshape,
            kwargs={
                "input": input_node,
                "acc_out_ty": acc_utils.build_raw_tensor_meta(shape=shape),
            },
        )
        new_node.meta = node.meta.copy()
        return new_node


@register_acc_op
def to_dtype(input, acc_out_ty=None):
    assert acc_out_ty is not None, "valid acc_out_ty needed"
    return input.to(dtype=acc_utils.get_field_from_acc_out_ty(acc_out_ty, "dtype"))


@register_custom_acc_mapper_fn(
    op_and_target=("call_method", "to"),
    arg_replacement_tuples=[
        ("input", "input"),
        ("dtype", "dtype"),
    ],
)
def custom_tensor_to_mapper(node: torch.fx.Node, _: nn.Module):
    dest_dtype = node.kwargs["dtype"]
    mem_format = node.kwargs.get("memory_format")
    device = node.kwargs.get("device")
    assert dest_dtype is not None
    assert mem_format is None or mem_format == torch.preserve_format
    assert device is None

    new_kwargs = {
        "input": node.kwargs["input"],
        "acc_out_ty": acc_utils.build_raw_tensor_meta(dtype=dest_dtype),
    }

    with node.graph.inserting_before(node):
        new_node = node.graph.create_node(
            "call_function", to_dtype, kwargs=new_kwargs, name=node.name
        )
        new_node.meta = node.meta
        return new_node


@register_custom_acc_mapper_fn(
    op_and_target=("call_function", torch.add),
    # Note that we may have aliases for inputs here due to issues with deterministically
    # knowing the correct target that will be resolved by pytorch.
    arg_replacement_tuples=[
        (("input", "a"), "input"),
        (("other", "b"), "other"),
        ("alpha", "alpha", this_arg_is_optional),
    ],
)
def custom_torch_add_mapper(node: torch.fx.Node, mod: nn.Module) -> torch.fx.Node:
    """
    Add custom mapping for torch.add because it has an `alpha` parameter which scales
    the `other` input, and we want to make that mul a separate node.
    """
    with node.graph.inserting_before(node):
        # If alpha is in kwargs check if we need to add a mul, and use correct kwargs.
        if "alpha" in node.kwargs:
            # Add mul node only if it has a numerical impact, i.e. alpha != 1.0.
            if node.kwargs["alpha"] != 1.0:
                other_node = node.graph.create_node(
                    "call_function",
                    mul,
                    kwargs={
                        "input": node.kwargs["other"],
                        "other": node.kwargs["alpha"],
                    },
                    name=node.name + "_mul_alpha",
                )
                other_node.meta = node.meta
            else:
                other_node = node.kwargs["other"]
            add_kwargs = {"input": node.kwargs["input"], "other": other_node}
        else:
            add_kwargs = node.kwargs

        new_node = node.graph.create_node(
            "call_function", add, kwargs=add_kwargs, name=node.name
        )
        new_node.meta = node.meta
        return new_node


@register_custom_acc_mapper_fn(
    op_and_target=("call_module", nn.quantized.Linear),
    arg_replacement_tuples=[
        ("input", "input"),
    ],
)
def packed_quantized_linear_mapper(
    node: torch.fx.Node, mod: nn.Module
) -> torch.fx.Node:
    """
    Mapping from quantized_linear module to acc_op.linear. We unpack weight and bias
    in this mapper and pass them directly to linear node.
    """
    assert isinstance(node.target, str)
    linear_module = dict(mod.named_modules())[node.target]
    prefix = node.target.replace(".", "_")
    weight_name = f"{prefix}_weight"
    bias_name = f"{prefix}_bias"

    # Store weight and bias in the main module
    mod.register_buffer(weight_name, linear_module.weight())
    if linear_module.bias() is not None:
        mod.register_buffer(bias_name, linear_module.bias())

    with node.graph.inserting_before(node):
        # Insert get_attr nodes for weight and bias
        get_weight = node.graph.get_attr(weight_name)
        get_weight.meta["tensor_meta"] = _extract_tensor_metadata(linear_module.weight())

        get_bias = None
        if linear_module.bias() is not None:
            get_bias = node.graph.get_attr(bias_name)
            get_bias.meta["tensor_meta"] = _extract_tensor_metadata(linear_module.bias())

        # Create kwargs for acc_op.quantized_linear
        kwargs = {
            "input": node.kwargs["input"],
            "weight": get_weight,
            "bias": get_bias,
            "acc_out_ty": acc_utils.build_raw_tensor_meta(
                q_scale=linear_module.scale, q_zero_point=linear_module.zero_point
            ),
        }

        new_node = node.graph.call_function(quantized_linear, kwargs=kwargs)
        new_node.meta = node.meta
        return new_node


@register_custom_acc_mapper_fn(
    op_and_target=("call_module", nn.quantized.Conv2d),
    arg_replacement_tuples=[
        ("input", "input"),
    ],
)
def packed_quantized_conv2d_mapper(
    node: torch.fx.Node, mod: nn.Module
) -> torch.fx.Node:
    """
    Mapping from quantzed Conv2d module to acc_op.conv. We unpack all the parameters
    in this mapper and pass them directly to conv2d node.
    """
    assert isinstance(node.target, str)
    conv_module = dict(mod.named_modules())[node.target]
    prefix = node.target.replace(".", "_")
    weight_name = f"{prefix}_weight"
    bias_name = f"{prefix}_bias"

    # Store weight and bias in the main module
    mod.register_buffer(weight_name, conv_module.weight())
    if conv_module.bias() is not None:
        mod.register_buffer(bias_name, conv_module.bias())

    with node.graph.inserting_before(node):
        # Insert get_attr nodes for weight and bias
        get_weight = node.graph.get_attr(weight_name)
        get_weight.meta["tensor_meta"] = _extract_tensor_metadata(conv_module.weight())

        get_bias = None
        if conv_module.bias() is not None:
            get_bias = node.graph.get_attr(bias_name)
            get_bias.meta["tensor_meta"] = _extract_tensor_metadata(conv_module.bias())

        # Create kwargs for acc_op.conv
        kwargs = {
            "input": node.kwargs["input"],
            "weight": get_weight,
            "bias": get_bias,
            "stride": conv_module.stride,
            "padding": conv_module.padding,
            "dilation": conv_module.dilation,
            "groups": conv_module.groups,
            "padding_mode": conv_module.padding_mode,
            "acc_out_ty": acc_utils.build_raw_tensor_meta(
                q_scale=conv_module.scale, q_zero_point=conv_module.zero_point
            ),
        }

        new_node = node.graph.call_function(quantized_conv2d, kwargs=kwargs)
        new_node.meta = node.meta
        return new_node


@register_custom_acc_mapper_fn(
    op_and_target=("call_function", torch.ops.quantized.add_relu),
    arg_replacement_tuples=[
        ("input", "input"),
        ("other", "other"),
        ("scale", "scale"),
        ("zero_point", "zero_point"),
    ],
)
def add_relu_unfuse_mapper(
    node: torch.fx.Node, mod: torch.fx.GraphModule
) -> torch.fx.Node:
    with node.graph.inserting_before(node):
        add_kwargs = {
            "input": node.kwargs["input"],
            "other": node.kwargs["other"],
            "acc_out_ty": acc_utils.build_raw_tensor_meta(
                q_scale=node.kwargs["scale"],
                q_zero_point=node.kwargs["zero_point"],
            ),
        }
        add_node = node.graph.call_function(quantized_add, kwargs=add_kwargs)
        add_node.meta = node.meta.copy()

        relu_node = node.graph.call_function(
            relu, kwargs={"input": add_node, "inplace": False}
        )
        relu_node.meta = node.meta
        return relu_node


@register_custom_acc_mapper_fn(
    op_and_target=("call_module", nn.intrinsic.quantized.ConvReLU2d),
    arg_replacement_tuples=[
        ("input", "input"),
    ],
)
def packed_quantized_convrelu2d_mapper(
    node: torch.fx.Node, mod: nn.Module
) -> torch.fx.Node:
    """
    Mapping from quantized ConvReLU2d module to acc_op.relu. We use packed_quantized_conv2d_mapper to unpack all the parameters
    in this mapper and pass the returned conv2d node directly to relu node.
    """

    with node.graph.inserting_before(node):
        # conv2d op
        conv2d_node = packed_quantized_conv2d_mapper(node, mod)

        # relu op
        relu_node = node.graph.call_function(
            relu, kwargs={"input": conv2d_node, "inplace": False}
        )
        relu_node.meta = node.meta
        return relu_node

@register_custom_acc_mapper_fn(
    op_and_target=("call_function", torch.dequantize),
    arg_replacement_tuples=[
        ("input", "input")
    ]
)
@register_custom_acc_mapper_fn(
    op_and_target=("call_method", "dequantize"),
    arg_replacement_tuples=[
        ("input", "input")
    ]
)
def custom_dequantize_mapper(node: torch.fx.Node, mod: nn.Module) -> torch.fx.Node:
    assert isinstance(node.kwargs["input"], torch.fx.Node)
    assert "tensor_meta" in node.kwargs["input"].meta
    new_kwargs = {"input": node.kwargs["input"], "input_tensor_meta": node.kwargs["input"].meta["tensor_meta"]}
    # `input_tensor_meta` contains quantization parameters that can be used to lower
    # acc_ops.dequantize to TensorRT ops
    with node.graph.inserting_before(node):
        new_node = node.graph.create_node(
            "call_function", dequantize, kwargs=new_kwargs, name=node.name
        )
        assert isinstance(node, torch.fx.Node)
        new_node.meta = node.meta
        return new_node<|MERGE_RESOLUTION|>--- conflicted
+++ resolved
@@ -358,7 +358,6 @@
     return torch.matmul(**locals())
 
 
-<<<<<<< HEAD
 @register_custom_acc_mapper_fn(
     op_and_target=("call_function", torch.min),
     arg_replacement_tuples=[
@@ -404,8 +403,6 @@
 @register_acc_op
 def min_two_tensors_input(*, input, other):
     return torch.min(input, other)
-=======
->>>>>>> 9c77aaa3
 
 @register_acc_op_mapping(
     op_and_target=("call_function", torch.ops.quantized.add),
