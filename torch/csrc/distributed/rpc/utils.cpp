--- conflicted
+++ resolved
@@ -517,12 +517,8 @@
       additionalPayloadSize,
       *rpc::RpcAgent::getCurrentRpcAgent()->getTypeResolver(),
       tensorTable);
-<<<<<<< HEAD
-  std::vector<at::IValue> tupleElements = tuple.toTupleRef().elements();
-=======
   std::vector<at::IValue> tupleElements =
       std::move(*std::move(tuple).toTuple()).elements().vec();
->>>>>>> 1208a4f9
   payload.resize(payload.size() - additionalPayloadSize);
   return tupleElements;
 }
