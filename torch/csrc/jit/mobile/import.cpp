#include <torch/csrc/jit/mobile/import.h>
#include <torch/csrc/jit/mobile/parse_bytecode.h>

#include <ATen/core/ivalue.h>
#include <c10/util/ScopeExit.h>
#include <c10/util/irange.h>
#include <caffe2/serialize/inline_container.h>
#include <torch/csrc/jit/api/compilation_unit.h>
#include <torch/csrc/jit/mobile/interpreter.h>
#include <torch/csrc/jit/mobile/observer.h>
#include <torch/csrc/jit/runtime/instruction.h>
#include <torch/csrc/jit/serialization/import_export_constants.h>
#include <torch/csrc/jit/serialization/import_export_functions.h>
#include <torch/csrc/jit/serialization/import_read.h>
#include <torch/custom_class.h>

#include <exception>
#include <fstream>
#include <string>
#include <vector>

// The import process to serialize the bytecode package.
// An example for bytecode.pkl of a small mobile_module looks like:
// (4,  # model version number (caffe2::serialize::kProducedBytecodeVersion)
//  # first method
//  (
//   # function name
//   '__torch__.m.forward',
//   # code
//   (('instructions',
//     (('STOREN', 1, 2),
//      ('DROPR', 1, 0),
//      ('MOVE', 2, 0),
//      ('OP', 0, 0),
//      ('RET', 0, 0))),
//    ('operators', (('aten::Int', 'Tensor'),)),
//    ('constants', ()),
//    ('types', ()),
//    ('register_size', 2)),
//   # schema -- optional (forward-compatible addition to version 4)
//   (('arguments',
//     ((('name', 'x'), ('type', 'Tensor'), ('default_value', 13)),
//      ...)),  # more args follow here
//    ('returns',
//     ((('name', ''), ('type', 'Tensor'), ('default_value', None)),
//      ...)),  # more return values follow here
//   )),
//  # more methods follow here
//  ...)

// In addition, the module debugging information can be saved
// in mobile_debug_handles.pkl. An example for it looks like:
// (4,
//  ('__torch__.m.forward',
//   (('module_debug_handles', 10))))
//   Here 10 is the debug handle.
// We also store separately and optionally callstack_debug_map.
// This serializes inlined callstack (InlinedCallStack data structure)
// corresponding to the debug handles.
// Callstack_debug_map serializes tuples of
// (int64_t(debug_handle), int64_t(source_range_tag), InlinedCallStack)
// source_range_tag maps to .debug_pkl files where this tag maps it to
// source range.
// InlinedCallStack is serialized as:
// IValue(InlinedCallStack) = {IValue(ModuleInstanceInfo),
// int64_t(source_range_tag), IValue(InlinedCallStack)} ModuleInstanceInfo is
// serialized as a tuple of (class_type_name, instance_name)

// Note that currently the backward compatibility is not supported by bytecode.
// This format and process need to be revisited and redesigned if we want to
// support backward compatibility in future.

// Note that the following function-schema fields are not supported:
//  - Argument::{known_length_,kwarg_only_}
//  - FunctionSchema::{overload_name_, is_vararg_, is_varret_}

namespace c10 {
// std::string serializeType(const Type &t);
TypePtr parseType(const std::string& pythonStr);
} // namespace c10

namespace torch {
namespace jit {
using caffe2::serialize::IStreamAdapter;
using caffe2::serialize::PyTorchStreamReader;
using caffe2::serialize::ReadAdapterInterface;

OpCode parseOpCode(const char* str);

std::string operator_str(
    const std::string& name,
    const std::string& overloadname) {
  std::string result = name;
  if (!overloadname.empty()) {
    result += "." + overloadname;
  }
  return result;
}

TypePtr resolveTypeNameMobile(
    const c10::QualifiedName& qn,
    std::shared_ptr<CompilationUnit> compilation_unit) {
  // HACK: first we check whether the name starts with special prefix to
  // tell if it's a supported pytorch class type. There are two special
  // prefixes. "__torch__" for nn module, and "torch.jit" from to_backend.
  // This is a reliable
  // check today, but there is no guarantee that this is the case. The
  // real solution is to merge type parsers so we can share class
  // resolution logic.
  static const c10::QualifiedName torchPrefix = "__torch__";
  static const c10::QualifiedName jitPrefix = "torch.jit";
  if (torchPrefix.isPrefixOf(qn) || jitPrefix.isPrefixOf(qn)) {
    if (compilation_unit->get_class(qn) == nullptr) {
      auto typeptr = ClassType::create(qn, compilation_unit, true);
      compilation_unit->register_type(typeptr);
    }
    return compilation_unit->get_class(qn);
  } else {
    return c10::parseType(qn.qualifiedName());
  }
}

c10::StrongTypePtr typeResolverMobile(
    const c10::QualifiedName& qn,
    std::shared_ptr<CompilationUnit> compilation_unit) {
  return c10::StrongTypePtr(
      compilation_unit, resolveTypeNameMobile(qn, compilation_unit));
}

c10::intrusive_ptr<c10::ivalue::Object> objLoaderMobile(
    at::StrongTypePtr type,
    IValue input,
    std::shared_ptr<mobile::CompilationUnit> mobile_compilation_unit) {
  auto cls = type.type_->expect<at::ClassType>();
  auto qn = cls->name();
  c10::QualifiedName method_name(qn.value(), "__setstate__");
  auto setstate = mobile_compilation_unit->find_function(method_name);
  auto find_custom_class_with_setstate = [&qn]() -> c10::ClassTypePtr {
    auto custom_class_type = torch::jit::getCustomClass(qn->qualifiedName());
    if (custom_class_type && custom_class_type->findMethod("__setstate__")) {
      return custom_class_type;
    }
    return nullptr;
  };
  if (setstate) {
    auto obj = c10::ivalue::Object::create(type, 0);
    Stack stack({obj, input});
    setstate->run(stack);
    return obj;
  } else if (auto custom_class_type = find_custom_class_with_setstate()) {
    auto obj = c10::ivalue::Object::create(
        c10::StrongTypePtr(nullptr, custom_class_type), 1);
    Stack stack({obj, input});
    custom_class_type->getMethod("__setstate__").run(stack);
    return obj;
  } else {
    auto dict = std::move(input).toGenericDict();
    size_t ndict = dict.size();
    auto obj = c10::ivalue::Object::create(type, ndict);
    auto it = dict.begin();
    for (const auto i : c10::irange(ndict)) {
      std::stringstream name;
      name << it->key();
      cls->addOrCheckAttribute(name.str(), it->key().type());
      obj->setSlot(i, it->value());
      ++it;
    }
    return obj;
  }
}

bool isTensorInBytecodeArchive(
    caffe2::serialize::PyTorchStreamReader& stream_reader) {
  auto records = stream_reader.getAllRecords();
  for (const auto& record : records) {
    if (record.find("bytecode/") != std::string::npos) {
      return true;
    }
  }
  return false;
}

namespace {
void print_unsupported_ops_and_throw(
    const std::unordered_set<std::string>& unsupported_ops) {
  std::string error_message("{");
  for (const auto& op_name : unsupported_ops) {
    error_message += op_name + ", ";
  }
  error_message += "}";
  TORCH_CHECK(
      false,
      "Following ops cannot be found. ",
      "Check fburl.com/missing_ops for the fix.",
      error_message);
}

// The deserializer class which loads the bytecode package from bc files.
class BytecodeDeserializer final {
 public:
  explicit BytecodeDeserializer(
      std::unique_ptr<PyTorchStreamReader> reader,
      uint64_t module_load_options = 0);
  mobile::Module deserialize(c10::optional<at::Device> device);
  mobile::Module deserialize(
      c10::optional<at::Device> device,
      ExtraFilesMap& extra_files);
  void deserialize_only_extra(
      c10::optional<at::Device> device,
      ExtraFilesMap& extra_files);

 private:
  TypePtr resolveTypeName(const c10::QualifiedName& qn);
  void parseMethods(
      std::vector<IValue>&& vals,
      c10::optional<std::vector<IValue>>&& debug_handles,
      mobile::CompilationUnit& mcu);
  c10::IValue readArchive(
      const std::string& archive_name,
      std::shared_ptr<mobile::CompilationUnit> mcu);
  void parseFunctionSchema(
      const std::string& function_name,
      IValue* schemaTable,
      const int64_t& model_version,
      mobile::Function* function);
  /**
   * Loads operators by looking them up in the Dispatcher and returns
   * the set of operator names (with overload) that are not supported
   * by the current runtime.
   *
   * Accepts an operator_cache, which allows you to cache operator
   * functions for the entire model. This is keyed on
   * c10::OperatorName. The value may not be what you're looking for
   * even if the key is the same. You need to call has_same_arg_num()
   * on the value to ensure that the number of arguments are the same.
   */
  std::shared_ptr<CompilationUnit> compilation_unit_;
  std::unordered_set<std::string> imported_libs_;
  std::unique_ptr<PyTorchStreamReader> reader_{};
  c10::optional<at::Device> device_;
  uint64_t module_load_options_;
};

BytecodeDeserializer::BytecodeDeserializer(
    std::unique_ptr<PyTorchStreamReader> reader,
    uint64_t module_load_options)
    : compilation_unit_(std::make_shared<CompilationUnit>()),
      reader_(std::move(reader)),
      module_load_options_(module_load_options) {}

std::unordered_set<std::string> load_and_find_unsupported_operator_names(
    const std::vector<IValue>& ops_list,
    mobile::Function* function,
    int64_t model_version,
    mobile::Function::OperatorCacheType& operator_cache) {
  std::unordered_set<std::string> unsupported_op_names;
  // ops_list is the list of operator names that were read in from
  // bytecode.plk for the method that is currently being processed.
  for (const auto& op : ops_list) {
    auto op_item = op.toTuple()->elements();
    TORCH_CHECK(
        op_item.size() >= 2,
        "There should be either two parts (name and overload name), ",
        "or three parts (name, overload name and number of specified args) ",
        "for an operator");
    c10::optional<int> num_args;
    if (op_item.size() > 2) {
      num_args = op_item[2].toInt();
    }
    auto op_found = function->append_operator(
        op_item[0].toString()->string(),
        op_item[1].toString()->string(),
        num_args,
        model_version,
        operator_cache);
    if (!op_found) {
      unsupported_op_names.emplace(operator_str(
          op_item[0].toString()->string(), op_item[1].toString()->string()));
    }
  }
  return unsupported_op_names;
}

TypePtr BytecodeDeserializer::resolveTypeName(const c10::QualifiedName& qn) {
  return resolveTypeNameMobile(qn, compilation_unit_);
}

// It requires compilation_unit_ when parsing function schema. Keep it in
// BytecodeDeserializer. It may be refacotred later to make it independent
// of the specific BytecodeDeserializer, like parsing other tables
void BytecodeDeserializer::parseFunctionSchema(
    const std::string& function_name,
    IValue* schemaTable,
    const int64_t& model_version,
    mobile::Function* function) {
  // function schema
  if (schemaTable) { // (schema is optional for back compat)
    auto parseArgList = [this](std::vector<IValue>&& argTables) {
      std::vector<c10::Argument> args;
      for (auto&& argTable : std::move(argTables)) {
        auto argTableElements =
            std::move(*std::move(argTable).toTuple()).elements();
        auto name =
            expect_field(argTableElements, "name", BYTECODE_INDEX_ARGUMENT_NAME)
                .toStringRef();
        c10::TypePtr type = resolveTypeName(
            (expect_field(
                 argTableElements, "type", BYTECODE_INDEX_ARGUMENT_TYPE))
                .toStringRef());
        IValue default_value = expect_field(
            argTableElements,
            "default_value",
            BYTECODE_INDEX_ARGUMENT_DEFAULT_VALUE);
        args.emplace_back(
            name,
            std::move(type),
            c10::nullopt /*N*/,
            std::move(default_value));
      }
      return args;
    };
    auto schemaTableElements =
        std::move(*std::move(*schemaTable).toTuple()).elements();
    std::vector<IValue> arg_list =
        std::move(*expect_field(
                       schemaTableElements,
                       "arguments",
                       BYTECODE_INDEX_SCHEMA_ARGUMENTS)
                       .toTuple())
            .elements();
    std::vector<IValue> ret_list =
        std::move(
            *expect_field(
                 schemaTableElements, "returns", BYTECODE_INDEX_SCHEMA_RETURNS)
                 .toTuple())
            .elements();
    c10::FunctionSchema schema(
        function_name,
        "" /*overload_name*/,
        parseArgList(std::move(arg_list)),
        parseArgList(std::move(ret_list)),
        false /*is_varargs*/,
        false /*is_varret*/);
    function->setSchema(std::move(schema));
  }
}

void parseOperators(
    const std::vector<IValue>& ops_list,
    const int64_t& model_version,
    const uint64_t& module_load_options,
    mobile::Function* function,
    mobile::Function::OperatorCacheType& operator_cache) {
  std::unordered_set<std::string> unsupported_op_names =
      load_and_find_unsupported_operator_names(
          ops_list, function, model_version, operator_cache);
  if ((module_load_options & MobileModuleLoadOptions::OPERATOR_CHECK) &&
      !unsupported_op_names.empty()) {
    print_unsupported_ops_and_throw(unsupported_op_names);
  }
}

void BytecodeDeserializer::parseMethods(
    std::vector<IValue>&& vals,
    c10::optional<std::vector<IValue>>&& debug_handles,
    mobile::CompilationUnit& mcu) {
  TORCH_CHECK(vals.size() > 0, "Bytecode has no elements. ");
  // Initialized with the version number when kProducedBytecodeVersion was
  // introduced. The old models (some of them already in production) without
  // version number don't have to be re-generated.
  int64_t model_version = 0x3L;
  size_t method_i_start = 0;
  if (vals[0].isInt()) {
    model_version = vals[0].toInt();
    method_i_start = 1;
  }
  TORCH_CHECK(
      // NOLINTNEXTLINE(clang-diagnostic-sign-compare)
      caffe2::serialize::kMinSupportedBytecodeVersion <= model_version &&
          // NOLINTNEXTLINE(clang-diagnostic-sign-compare)
          model_version <= caffe2::serialize::kMaxSupportedBytecodeVersion,
      "Lite Interpreter version number does not match. ",
      "The model version must be between ",
      caffe2::serialize::kMinSupportedBytecodeVersion,
      " and ",
      caffe2::serialize::kMaxSupportedBytecodeVersion,
      " but the model version is ",
      model_version);

  if (debug_handles) {
    TORCH_CHECK(
        debug_handles->size() == vals.size(),
        "The numbers of bytecode values and debug info values do not match.");
  }

  // A Global Cache for Operator functions across all methods in the model.
  mobile::Function::OperatorCacheType operator_cache;

  // Process all methods in this mobile module.
  for (const auto i : c10::irange(method_i_start, vals.size())) {
    auto element = std::move(vals[i]);
    auto m_tuple = std::move(*element.toTuple()).elements();
    const std::string& function_name = m_tuple[0].toStringRef();
    auto codeTableElements =
        std::move(*std::move(m_tuple[1]).toTuple()).elements();
    IValue* schemaTable = // older files do not store function schema
        (model_version > 0x4L || (model_version == 0x4L && m_tuple.size() >= 3))
        ? &m_tuple[2]
        : nullptr;
    auto function =
        std::make_unique<mobile::Function>(c10::QualifiedName(function_name));

    std::vector<IValue> ins_list =
        std::move(
            *expect_field(
                 codeTableElements, "instructions", BYTECODE_INDEX_INSTRUCTION)
                 .toTuple())
            .elements();
    std::vector<IValue> ops_list =
        std::move(*expect_field(
                       codeTableElements, "operators", BYTECODE_INDEX_OPERATOR)
                       .toTuple())
            .elements();
    std::vector<IValue> consts_list =
        std::move(*expect_field(
                       codeTableElements, "constants", BYTECODE_INDEX_CONSTANT)
                       .toTuple())
            .elements();
    std::vector<IValue> types_list =
        std::move(*expect_field(codeTableElements, "types", BYTECODE_INDEX_TYPE)
                       .toTuple())
            .elements();
    int64_t register_size =
        expect_field(
            codeTableElements, "register_size", BYTECODE_INDEX_REGISTER_SIZE)
            .toInt();

    std::vector<IValue> debug_handles_m_tuple;
    if (debug_handles) {
      debug_handles_m_tuple =
          std::move(*std::move((*debug_handles)[i]).toTuple()).elements();
<<<<<<< HEAD
      const std::string& debug_info_function_name =
          debug_handles_m_tuple[0].toStringRef();
      TORCH_CHECK(
          debug_info_function_name == function_name,
          "The function names in the bytecode table and the debug info table do not match.");
      IValue& debug_handles_table = debug_handles_m_tuple[1];
      auto debugHandlesElements =
          std::move(*std::move(debug_handles_table).toTuple()).elements();
      debug_handles_list = (expect_field(
                                debugHandlesElements,
                                "function_debug_handles",
                                BYTECODE_INDEX_MODULE_DEBUG_HANDLES)
                                .toTuple()
                                ->elements())[0]
                               .toIntList();
      TORCH_CHECK(
          debug_handles_list.size() == ins_list.size(),
          "The numbers of instructions and debug handles strings do not match.");
=======
>>>>>>> 99838a5c
    }

    parseInstructions(
        function_name, ins_list, debug_handles_m_tuple, function.get());

    parseOperators(
        ops_list,
        model_version,
        module_load_options_,
        function.get(),
        operator_cache);

    parseConstants(consts_list, function.get());

    parseTypes(types_list, function.get());

    function->set_register_size(register_size);

    parseFunctionSchema(
        function_name, schemaTable, model_version, function.get());

    mcu.register_function(std::move(function));
  }
}

void BytecodeDeserializer::deserialize_only_extra(
    c10::optional<at::Device> device,
    ExtraFilesMap& extra_files) {
  device_ = device;
  for (const auto& kv : extra_files) {
    const std::string& key = "extra/" + kv.first;
    if (reader_->hasRecord(key)) {
      at::DataPtr meta_ptr;
      size_t meta_size = 0;
      std::tie(meta_ptr, meta_size) = reader_->getRecord(key);
      extra_files[kv.first] =
          std::string(static_cast<char*>(meta_ptr.get()), meta_size);
    }
  }
}

mobile::Module BytecodeDeserializer::deserialize(
    c10::optional<at::Device> device,
    ExtraFilesMap& extra_files) {
  deserialize_only_extra(device, extra_files);
  return deserialize(device);
}

mobile::Module BytecodeDeserializer::deserialize(
    c10::optional<at::Device> device) {
  device_ = device;
  auto mcu = std::make_shared<mobile::CompilationUnit>();

  // bvals can have 2 possible formats:
  //
  // 1. Old format: bvals is an array (Tuple) of N elements, each element being
  // itself a Tuple(method_name, method_table).
  //
  // 2. New format: bvals is an array (Tuple) of 1+N elements. The first element
  // being a Tuple (int, table), and the integer stands for the bytecode version
  // number. The rest of the elements are the same as before.
  //
  auto bvals = std::move(*readArchive("bytecode", mcu).toTuple()).elements();

  c10::optional<std::vector<IValue>> debug_handles;
  bool has_debug_handles{false};
  if (reader_->hasRecord("mobile_debug_handles.pkl")) {
    debug_handles =
        std::move(*readArchive("mobile_debug_handles", mcu).toTuple())
            .elements();
    has_debug_handles = true;
  }
  parseMethods(std::move(bvals), std::move(debug_handles), *mcu);
  auto m = mobile::Module(readArchive("data", mcu).toObject(), mcu);
  m.setHasDebugHandles(has_debug_handles);
#if defined(SYMBOLICATE_MOBILE_DEBUG_HANDLE)
  MobileDebugTable debug_table = MobileDebugTable(reader_, compilation_unit_);
  m.setDebugTable(std::move(debug_table));
#endif
  return m;
}

c10::IValue BytecodeDeserializer::readArchive(
    const std::string& archive_name,
    std::shared_ptr<mobile::CompilationUnit> mcu) {
  auto type_resolver = [this](const c10::QualifiedName& qn) {
    return typeResolverMobile(qn, compilation_unit_);
  };

  auto obj_loader = [&](at::StrongTypePtr type, IValue input) {
    return objLoaderMobile(type, input, mcu);
  };

  bool bytecode_tensor_in_constants_archive =
      (archive_name == "bytecode" &&
       !isTensorInBytecodeArchive(*reader_.get()));

  auto ivalues = torch::jit::readArchiveAndTensors(
      archive_name,
      /*pickle_prefix=*/"",
      /*tensor_prefix=*/
      bytecode_tensor_in_constants_archive ? "constants/" : "",
      type_resolver,
      obj_loader,
      device_,
      *reader_.get());
  return ivalues;
}

} // namespace

// Forward declare so that _load_for_mobile() overloads can
// call this method directly.
mobile::Module _load_for_mobile_impl(
    std::unique_ptr<ReadAdapterInterface> rai,
    c10::optional<c10::Device> device,
    ExtraFilesMap& extra_files,
    uint64_t module_load_options);

mobile::Module _load_for_mobile(
    std::istream& in,
    c10::optional<at::Device> device) {
  ExtraFilesMap extra_files;
  return _load_for_mobile(in, device, extra_files);
}

mobile::Module _load_for_mobile(
    const std::string& filename,
    c10::optional<at::Device> device) {
  ExtraFilesMap extra_files;
  return _load_for_mobile(filename, device, extra_files);
}

mobile::Module _load_for_mobile(
    std::unique_ptr<ReadAdapterInterface> rai,
    c10::optional<c10::Device> device) {
  ExtraFilesMap extra_files;
  return _load_for_mobile(std::move(rai), device, extra_files);
}

mobile::Module _load_for_mobile(
    std::istream& in,
    c10::optional<at::Device> device,
    ExtraFilesMap& extra_files) {
  std::unique_ptr<IStreamAdapter> rai = std::make_unique<IStreamAdapter>(&in);
  auto module = _load_for_mobile(std::move(rai), device, extra_files);
  return module;
}

mobile::Module _load_for_mobile(
    const std::string& filename,
    c10::optional<at::Device> device,
    ExtraFilesMap& extra_files) {
  std::unique_ptr<FileAdapter> rai = std::make_unique<FileAdapter>(filename);
  auto module = _load_for_mobile(std::move(rai), device, extra_files);
  return module;
}

mobile::Module _load_for_mobile(
    const std::string& filename,
    c10::optional<at::Device> device,
    ExtraFilesMap& extra_files,
    uint64_t module_load_options) {
  std::unique_ptr<FileAdapter> rai = std::make_unique<FileAdapter>(filename);
  auto module = _load_for_mobile_impl(
      std::move(rai), device, extra_files, module_load_options);
  return module;
}

mobile::Module _load_for_mobile(
    std::unique_ptr<ReadAdapterInterface> rai,
    c10::optional<c10::Device> device,
    ExtraFilesMap& extra_files) {
  auto module = _load_for_mobile_impl(
      std::move(rai), device, extra_files, _default_mobile_module_load_options);
  return module;
}

mobile::Module _load_for_mobile_impl(
    std::unique_ptr<ReadAdapterInterface> rai,
    c10::optional<c10::Device> device,
    ExtraFilesMap& extra_files,
    uint64_t module_load_options) {
  auto observer = torch::observerConfig().getModuleObserver();
  // NOLINTNEXTLINE(clang-analyzer-security.insecureAPI.rand)
  auto instance_key = std::rand();

  std::unordered_map<std::string, std::string> metadata_map;
  if (observer) {
    observer->onEnterLoadModel(instance_key);
    auto defaultExtraFileList = observer->getDefaultExtraFiles();
    // Add files in defaultExtraFileList to fail_extra_files and extra_files
    for (const auto& fileName : defaultExtraFileList) {
      extra_files.insert(std::make_pair(fileName, ""));
    }
  }

  const size_t model_size = rai != nullptr ? rai->size() : 0;
  auto reader = torch::make_unique<PyTorchStreamReader>(std::move(rai));
  BytecodeDeserializer deserializer(std::move(reader), module_load_options);

  std::string error_message;
  auto guard = c10::make_scope_exit([&]() {
    if (!observer) {
      return;
    }
    deserializer.deserialize_only_extra(device, extra_files);

    metadata_map = observer->processMetadataFromExtra(extra_files);

    observer->onFailLoadModel(
        instance_key,
        error_message.empty() ? "Unknown exception" : error_message.c_str(),
        metadata_map);
  });

  try {
    mobile::Module result = deserializer.deserialize(device, extra_files);
    if (observer) {
      // Add model_name and model_size to metadata_map
      extra_files.insert(std::make_pair("model_name", result.name()));
      extra_files.insert(
          std::make_pair("model_size", c10::guts::to_string(model_size)));
      metadata_map = observer->processMetadataFromExtra(extra_files);
      observer->onExitLoadModel(instance_key, metadata_map);
    }
    result.setMetadata(metadata_map);
    guard.release();
    return result;
  } catch (c10::Error& error) {
    error_message = error.what();
    TORCH_RETHROW(error);
  }
}

void _load_extra_only_for_mobile(
    const std::string& filename,
    c10::optional<at::Device> device,
    ExtraFilesMap& extra_files) {
  std::unique_ptr<FileAdapter> rai = std::make_unique<FileAdapter>(filename);
  auto observer = torch::observerConfig().getModuleObserver();
  // NOLINTNEXTLINE(clang-analyzer-security.insecureAPI.rand)
  auto instance_key = std::rand();
  if (observer) {
    observer->onEnterLoadModel(instance_key);
  }
  auto reader = torch::make_unique<PyTorchStreamReader>(std::move(rai));
  BytecodeDeserializer deserializer(std::move(reader));
  deserializer.deserialize_only_extra(device, extra_files);
}

namespace mobile {

std::set<std::string> _export_operator_list(
    torch::jit::mobile::Module& module) {
  std::set<std::string> operator_list;
  for (Method func : module.get_methods()) {
    const Function& function = func.function();
    const std::shared_ptr<Code> cptr = function.get_code();
    // op_names below isn't a list of unique operator names. In fact
    // it can contain the same operator name many many times, so we need
    // to de-dup the list by adding all the operator names into
    // an std::set<std::string>.
    std::vector<c10::OperatorName> const& op_names = cptr->op_names_;
    for (auto& op_name : op_names) {
      operator_list.insert(toString(op_name));
    }
  }
  return operator_list;
}

} // namespace mobile
} // namespace jit
} // namespace torch<|MERGE_RESOLUTION|>--- conflicted
+++ resolved
@@ -439,27 +439,6 @@
     if (debug_handles) {
       debug_handles_m_tuple =
           std::move(*std::move((*debug_handles)[i]).toTuple()).elements();
-<<<<<<< HEAD
-      const std::string& debug_info_function_name =
-          debug_handles_m_tuple[0].toStringRef();
-      TORCH_CHECK(
-          debug_info_function_name == function_name,
-          "The function names in the bytecode table and the debug info table do not match.");
-      IValue& debug_handles_table = debug_handles_m_tuple[1];
-      auto debugHandlesElements =
-          std::move(*std::move(debug_handles_table).toTuple()).elements();
-      debug_handles_list = (expect_field(
-                                debugHandlesElements,
-                                "function_debug_handles",
-                                BYTECODE_INDEX_MODULE_DEBUG_HANDLES)
-                                .toTuple()
-                                ->elements())[0]
-                               .toIntList();
-      TORCH_CHECK(
-          debug_handles_list.size() == ins_list.size(),
-          "The numbers of instructions and debug handles strings do not match.");
-=======
->>>>>>> 99838a5c
     }
 
     parseInstructions(
