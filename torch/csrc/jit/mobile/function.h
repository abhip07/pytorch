#pragma once

#include <unordered_map>
#include <vector>

#include <ATen/core/function.h>
#include <ATen/core/function_schema.h>
#include <ATen/core/ivalue.h>
#include <ATen/core/operator_name.h>
#include <c10/util/Exception.h>

namespace torch {
namespace jit {
using Stack = std::vector<c10::IValue>;
enum OpCode : uint8_t;

namespace mobile {
struct Code;

class Function;
<<<<<<< HEAD
=======
// FIXME This is more like a hack, don't land or check in it.
>>>>>>> 7ab363ec
class BytecodeFunction : public torch::jit::Function {
 public:
  BytecodeFunction(mobile::Function& function) : function_(function) {}

  bool isGraphFunction() const override {
    return false;
  }

  void run(Stack& stack) override {
    throw c10::NotImplementedError("", "");
  }

  void run(Stack&& stack) override {
    throw c10::NotImplementedError("", "");
  }

  c10::intrusive_ptr<c10::ivalue::Future> runAsync(
      Stack& stack,
      TaskLauncher taskLauncher = at::launch) override {
    throw c10::NotImplementedError("", "");
  }

  at::IValue operator()(
      std::vector<at::IValue> stack,
      const Kwargs& kwargs = Kwargs()) override {
    throw c10::NotImplementedError("", "");
  }

  const c10::QualifiedName& qualname() const override;

  const std::string& name() const override;

  // if this isn't yet defined, run its method_creator function
  void ensure_defined() override {
    throw c10::NotImplementedError("", "");
  }

  std::shared_ptr<Graph> graph() const override {
    throw c10::NotImplementedError("", "");
  }

  std::shared_ptr<Graph> optimized_graph() const override {
    throw c10::NotImplementedError("", "");
  }

  void clear_execution_info() override {
    throw c10::NotImplementedError("", "");
  }

  GraphExecutor& get_executor() override {
    throw c10::NotImplementedError("", "");
  }

  const c10::FunctionSchema& getSchema() const override {
    throw c10::NotImplementedError("", "");
  }

  size_t num_inputs() const override {
    throw c10::NotImplementedError("", "");
  }

  void check_single_output() override {
    throw c10::NotImplementedError("", "");
  }

  std::string pretty_print_schema() const override {
    throw c10::NotImplementedError("", "");
  }

  Function& setSchema(c10::FunctionSchema schema) override {
    throw c10::NotImplementedError("", "");
  }

  const Code& getCode() const;

 private:
  mobile::Function& function_;
};

class Function {
 public:
  TORCH_API Function(c10::QualifiedName name);
  TORCH_API bool run(Stack& stack) const;
  c10::IValue operator()(Stack& stack) const;
  const std::string& name() const;
  TORCH_API const c10::QualifiedName& qualname() const;
  void append_instruction(OpCode op, int X, int N, int64_t dbg_handle = -1);
  bool append_operator(
      const std::string& name,
      const std::string& overload_name,
      const c10::optional<int>& num_specified_args,
      int64_t model_version); /* TODO: T90339189 deprecate all v3 when v3 models
                                are removed */
  void append_constant(const c10::IValue& constant);
  void append_type(const c10::TypePtr& type);

  void set_register_size(size_t size);

  int64_t get_debug_handle(size_t pc) const;
  const std::shared_ptr<Code> get_code() const;

  void setSchema(c10::FunctionSchema schema);
  const at::optional<c10::FunctionSchema>& getSchema() const;

  // Returns the debug handle corresponding to where the execution
  // is halted due to exception.
  // If no corresponding debug handle is found then -1 is returned.
  int64_t getExceptionDebugHandle() const;

  BytecodeFunction& getBytecodeFunction() {
    return bytecodeFunction_;
  }

 private:
  c10::QualifiedName name_;
  std::shared_ptr<Code> code_;
  at::optional<c10::FunctionSchema> schema_; // (byte-code version 4+)
  BytecodeFunction bytecodeFunction_;
};

} // namespace mobile
} // namespace jit
} // namespace torch<|MERGE_RESOLUTION|>--- conflicted
+++ resolved
@@ -18,10 +18,7 @@
 struct Code;
 
 class Function;
-<<<<<<< HEAD
-=======
 // FIXME This is more like a hack, don't land or check in it.
->>>>>>> 7ab363ec
 class BytecodeFunction : public torch::jit::Function {
  public:
   BytecodeFunction(mobile::Function& function) : function_(function) {}
