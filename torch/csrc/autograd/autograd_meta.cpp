#include <c10/util/irange.h>
#include <torch/csrc/autograd/variable.h>

namespace torch {
namespace autograd {

using at::Tensor;

// [Forward Grad View/inplace]
// It is important to us to allow view and inplace to work with dual Tensors. These operations
// should either compute the right gradient or raise a user-friendly error.

// The basic case where all Tensors are dual Tensors is as follows:
//     # Have:
//     #   foo is a dual Tensor that is not a view
//     #   bar is a dual Tensor of appropriate size (depending on cases) that is not a view
//
//     # Case 1: no view
//     foo.copy_(bar)
//
//     # Case 2: with view, propagate from view to base
//     view = foo[0]
//     view.copy_(bar)
//
//     # Case 3: with view, propagate from base to view
//     view = foo[0]
//     foo.copy_(bar)
//
//     # In both cases, the forward grad of foo must be properly updated.
//     # In the second and third cases, the forward grad of view must match
//     # the one of foo for the subset they have in common.
//
// All these cases can be handled by the following layout constraint on the forward grad:
//   - A Tensor and its forward grad (for all levels) must have the same metadata (size, stride
//     and storage offset). Storage offset must be in this metadata because of as_strided.
//   - View operations must create a forward grad that is a view of the base's forward grad.
//   - Inplace operations must modify the input's forward grad inplace.
//
// This layout constraint is ensured in the `set_fw_grad` function below


// More complex cases arrise when non-dual Tensor interact with dual Tensors.
// The two most important cases are:
//
//     # Have:
//     #   foo is a regular Tensor that is not a view
//     #   bar is a dual Tensor of appropriate size (depending on cases) that is not a view
//
//     # Case 4: Changes on the view must propagate to its base
//     view = foo[0]
//     # view is still a regular Tensor here
//     view.copy_(bar)
//     # Now both view and foo are dual Tensor with appropriate forward grad
//
//     # Case 5: Changes on the base must propagate on all its views
//     view = foo[0]
//     # view is still a regular Tensor here
//     base.copy_(bar)
//     # Now both view and foo are dual Tensor with appropriate forward grad
//
//     # NB there is a case 6 involving changes on a view propagating to other views
//     # but it is fully described by the two others and is skipped in this discussion.
//
// Case 4 is handled by set_fw_grad by properly setting the forward grad of the base if needed.
// Case 5 is handled in fw_grad by reading the forward grad from the base if needed.


namespace {
  // Check if two Tensor have the same storage offset, sizes and strides
  bool has_same_meta(const Variable& base, const Variable& other) {
    if (!base.defined() || !other.defined()) {
      return false;
    }
    if (base.storage_offset() != other.storage_offset()) {
      return false;
    }
    if (base.dim() != other.dim()) {
      return false;
    }
    for (const auto i : c10::irange(base.dim())) {
      if (base.sizes()[i] != other.sizes()[i]) {
        return false;
      }
      if (base.strides()[i] != other.strides()[i]) {
        return false;
      }
    }
    return true;
  }

  Tensor new_with_same_meta(const Variable& base) {
    // We need to create a storage of the same size to be able to have the same
    // viewing behavior in all cases
    // Explicit type here to appease Windows build
    int64_t nelement_in_storage = base.storage().nbytes() / base.itemsize();
    auto new_tensor = at::zeros({nelement_in_storage}, base.options());
    auto res = new_tensor.as_strided(base.sizes(), base.strides(), base.storage_offset());
    return res;
  }
} // anonymous namespace

// This function is will ensure that the fw_grad_ is properly a view of the base for inplace ops on
// Tensors that do not have forward grad originally.
void AutogradMeta::set_fw_grad(const at::TensorBase& new_grad_base, const at::TensorBase& self_base, uint64_t level, bool is_inplace_op) {
  // Lazy initialization
  {
    std::lock_guard<std::mutex> lock(mutex_);
    if (!fw_grad_) {
      fw_grad_ = std::make_shared<ForwardGrad>();
    }
  }
  if (fw_grad_->contains(level)) {
    // Setting the forward grad again is only allowed if it is a no-op.
    // We do allow this case to simplify writing codegen for inplace ops.
    TORCH_INTERNAL_ASSERT(new_grad_base.defined(), "Cannot set a forward grad that is an undefined Tensor. Use "
                          "_fw_primal(level) to get a new Tensor with this forward grad unset.");

    TORCH_INTERNAL_ASSERT(is_inplace_op, "Only inplace operations can re-set the forward grad of a Tensor that "
                          "already has one.");

    TORCH_INTERNAL_ASSERT(fw_grad_->value(level).is_same(new_grad_base), "Cannot set a value of a forward grad if it "
                          "already exists. Inplace operations should modify it inplace.");
  } else {
    // TODO(alband) remove this spurious version counter bump
    Tensor new_grad(new_grad_base);
    at::OptionalTensorRef self_ref(self_base);
    const Tensor &self = *self_ref;

    TORCH_CHECK(self.is_same_size(new_grad), "Trying to set a forward gradient that has a different size than that "
                "of the original Tensor, this is not supported. Tensor is of size ", self.sizes(), " while the given "
                "forward gradient is of size ", new_grad.sizes(), ".");

    if (is_inplace_op && is_view_) {
      auto this_view_meta = static_cast<DifferentiableViewMeta*>(this);

      // For inplace ops on a Tensor that does not already have a forward grad and is a view, we propagate
      // the tangent to the base and ensure that the new_grad is a view of that base's tangent.
      // This ensure that case 4 from [Forward Grad View/inplace] above works fine
      // What happens in this long if statement is:
      //   - Check if the base already has a grad
      //   - If not, set a new fw_grad for it full of zeros
      //   - Take a view of the base's forward grad
      //   - Copy the given new_grad into this view
      //   - Use this view as the new new_grad
      if (this_view_meta->has_fw_view()) {
        auto view_info = this_view_meta->get_forward_view();
        auto& base = view_info.base_;

        if (!base._fw_grad(level).defined()) {
          // Enforce same meta here to make sure that the view op below is always valid
          Tensor new_base_fw_grad;
          if (has_same_meta(new_grad, base)) {
            // TODO extend this special case to when the underlying storage of new_grad
            // can be re-used.
            new_base_fw_grad = new_grad;
          } else {
            new_base_fw_grad = new_with_same_meta(base);

            // Update new_grad to be a view of the base
            Tensor new_fw_grad_value;
            if (view_info.has_view_fn()) {
              new_fw_grad_value = view_info.view_fn()(new_base_fw_grad);
            } else {
              new_fw_grad_value = new_base_fw_grad.as_strided(self.sizes(), self.strides(), self.storage_offset());
            }

            new_fw_grad_value.copy_(new_grad);
            new_grad = new_fw_grad_value;
          }

          base._set_fw_grad(new_base_fw_grad, level, /* is_inplace_op */ false);
        }
      }
    }

    // Enforce the basic layout constraint
    if (!has_same_meta(new_grad, self)) {
      Tensor new_grad_with_meta = new_with_same_meta(self);
      new_grad_with_meta.copy_(new_grad);
      new_grad = new_grad_with_meta;
    }

    fw_grad_->set_value(new_grad, level);
  }
}

<<<<<<< HEAD
const Variable& AutogradMeta::fw_grad(uint64_t level, const at::TensorBase& self) const {
=======
const Variable& AutogradMeta::fw_grad(uint64_t level, const Variable& self) const {
  // TLS that disables forward AD
  // This is only used for custom Function implementation
  if (!c10::AutogradState::get_tls_state().get_fw_grad_mode()) {
    return ForwardGrad::undef_grad();
  }

>>>>>>> e8fa3d2e
  // Ensure that concurent fw_grad() "reads" are thread safe
  std::lock_guard<std::mutex> lock(mutex_);

  const auto& direct_fw_grad = fw_grad_ ? fw_grad_->value(level) : ForwardGrad::undef_grad();

  if (!direct_fw_grad.defined() && is_view_) {
    // For view that don't have a forward grad, check if their base has one that
    // has been defined by an inplace operation.
    // This ensure that case 5 from [Forward Grad View/inplace] above works fine
    auto const_view_meta = static_cast<const torch::autograd::DifferentiableViewMeta*>(this);
    // This is ok to do as we ONLY modify fw_grad_ and this field is properly locked in all methods
    // NOLINTNEXTLINE(cppcoreguidelines-pro-type-const-cast)
    auto this_view_meta = const_cast<torch::autograd::DifferentiableViewMeta*>(const_view_meta);
    if (this_view_meta->has_fw_view()) {
      const auto& view_info = this_view_meta->get_forward_view();
      const auto& base = view_info.base_;

      const auto& base_val = base._fw_grad(level);
      if (base_val.defined()) {
        // Lazy initialization of fw_grad_
        this_view_meta->fw_grad_ = std::make_shared<ForwardGrad>();

        Variable new_val;
        if (view_info.has_view_fn()) {
          new_val = view_info.view_fn()(base_val);
        } else {
          new_val = base_val.as_strided(self.sizes(), self.strides(), self.storage_offset());
        }

        this_view_meta->fw_grad_->set_value(new_val, level);
        return this_view_meta->fw_grad_->value(level);
      }
    }
  }
  return direct_fw_grad;
}

}} // torch::autograd<|MERGE_RESOLUTION|>--- conflicted
+++ resolved
@@ -184,17 +184,13 @@
   }
 }
 
-<<<<<<< HEAD
 const Variable& AutogradMeta::fw_grad(uint64_t level, const at::TensorBase& self) const {
-=======
-const Variable& AutogradMeta::fw_grad(uint64_t level, const Variable& self) const {
   // TLS that disables forward AD
   // This is only used for custom Function implementation
   if (!c10::AutogradState::get_tls_state().get_fw_grad_mode()) {
     return ForwardGrad::undef_grad();
   }
 
->>>>>>> e8fa3d2e
   // Ensure that concurent fw_grad() "reads" are thread safe
   std::lock_guard<std::mutex> lock(mutex_);
 
