--- conflicted
+++ resolved
@@ -9,11 +9,6 @@
 from typing import cast, Optional, Tuple, Union
 import operator
 
-<<<<<<< HEAD
-from ._legacy import get_all_dtypes, get_all_complex_dtypes
-
-=======
->>>>>>> 63fa42e6
 FileCheck = torch._C.FileCheck
 
 __all__ = [
